from __future__ import absolute_import, division, print_function, unicode_literals

import torch
import torch.cuda
import torch.jit
import numpy as np
import unittest
from hypothesis import given
from hypothesis import strategies as st
import hypothesis_utils as hu
from common_utils import run_tests
from torch.quantization import FakeQuantize

# Reference method for fake quantize
def _fake_quantize_per_tensor_affine_reference(X, scale, zero_point, quant_min, quant_max):
    res = (torch.clamp(torch.round(X * (1.0 / scale) + zero_point), quant_min, quant_max) - zero_point) * scale
    return res


# Reference method for the gradient of the fake quantize operator
def _fake_quantize_per_tensor_affine_grad_reference(dY, X, scale, zero_point, quant_min, quant_max):
    Xq = torch.round(X * (1.0 / scale) + zero_point)
    mask = (Xq >= quant_min) * (Xq <= quant_max)
    res = torch.zeros_like(dY)
    res[mask] = dY[mask]
    return res

NP_RANDOM_SEED = 19
tolerance = 1e-6

class TestFakeQuantizePerTensorAffine(unittest.TestCase):
    def to_tensor(self, X, device):
        return torch.tensor(X).to(device=torch.device(device), dtype=torch.float32)

    # Note:
    @given(device=st.sampled_from(['cpu', 'cuda'] if torch.cuda.is_available() else ['cpu']),
<<<<<<< HEAD
           X=hu.tensor(shapes=hu.array_shapes(1, 5,)),
           qparams=hu.qparams(dtypes=torch.quint8))
    def test_forward(self, device, X, qparams):
        r"""Tests the forward path of the FakeQuantizePerTensorAffine op.
        """
        np.random.seed(NP_RANDOM_SEED)
        (scale, zero_point), (quant_min, quant_max), torch_type = qparams
=======
           X=hu.tensor(shapes=hu.array_shapes(1, 5,),
                       qparams=hu.qparams(dtypes=torch.quint8)))
    def test_forward(self, device, X):
        r"""Tests the forward path of the FakeQuantizePerTensorAffine op.
        """
        np.random.seed(NP_RANDOM_SEED)
        X, (scale, zero_point, torch_type) = X
        quant_min = torch.iinfo(torch_type).min
        quant_max = torch.iinfo(torch_type).max

>>>>>>> 074afd71
        X = torch.tensor(X).to(dtype=torch.float, device=device)
        Y = _fake_quantize_per_tensor_affine_reference(X.cpu(), scale, zero_point, quant_min, quant_max)
        Y_prime = torch.fake_quantize_per_tensor_affine(
            X, scale, zero_point, quant_min, quant_max)
        np.testing.assert_allclose(Y, Y_prime.cpu(), rtol=tolerance, atol=tolerance)

    @given(device=st.sampled_from(['cpu', 'cuda'] if torch.cuda.is_available() else ['cpu']),
<<<<<<< HEAD
           X=hu.tensor(shapes=hu.array_shapes(1, 5,)),
           qparams=hu.qparams(dtypes=torch.quint8))
    def test_backward(self, device, X, qparams):
=======
           X=hu.tensor(shapes=hu.array_shapes(1, 5,),
                       qparams=hu.qparams(dtypes=torch.quint8)))
    def test_backward(self, device, X):
>>>>>>> 074afd71
        r"""Tests the backward method. Note that this runs the reference quantization
        and thus the errors might be originating there.
        """
        np.random.seed(NP_RANDOM_SEED)
<<<<<<< HEAD
        (scale, zero_point), (quant_min, quant_max), torch_type = qparams
=======
        X, (scale, zero_point, torch_type) = X
        quant_min = torch.iinfo(torch_type).min
        quant_max = torch.iinfo(torch_type).max

>>>>>>> 074afd71
        X = torch.tensor(X).to(dtype=torch.float, device=device)
        X.requires_grad_()
        Y = _fake_quantize_per_tensor_affine_reference(X.cpu(), scale, zero_point, quant_min, quant_max)
        Y_prime = torch.fake_quantize_per_tensor_affine(
            X, scale, zero_point, quant_min, quant_max)
        dout = torch.rand(X.shape, dtype=torch.float).to(device)
        dX = _fake_quantize_per_tensor_affine_grad_reference(
            dout, X, scale, zero_point, quant_min, quant_max)
        Y_prime.backward(dout)
        np.testing.assert_allclose(dX.cpu(), X.grad.cpu().detach().numpy(), rtol=tolerance, atol=tolerance)

    @given(device=st.sampled_from(['cpu', 'cuda'] if torch.cuda.is_available() else ['cpu']),
<<<<<<< HEAD
           X=hu.tensor(shapes=hu.array_shapes(1, 5,)),
           qparams=hu.qparams(dtypes=torch.quint8))
    def test_numerical_consistency(self, device, X, qparams):
        r"""Comparing numerical consistency between CPU quantize/dequantize op and the CPU fake quantize op
        """
        np.random.seed(NP_RANDOM_SEED)
        (scale, zero_point), (quant_min, quant_max), torch_type = qparams
=======
           X=hu.tensor(shapes=hu.array_shapes(1, 5,),
                       qparams=hu.qparams(dtypes=torch.quint8)))
    def test_numerical_consistency(self, device, X):
        r"""Comparing numerical consistency between CPU quantize/dequantize op and the CPU fake quantize op
        """
        np.random.seed(NP_RANDOM_SEED)
        X, (scale, zero_point, torch_type) = X
        quant_min = torch.iinfo(torch_type).min
        quant_max = torch.iinfo(torch_type).max

>>>>>>> 074afd71
        X = torch.tensor(X).to(dtype=torch.float, device=device)
        # quantize_linear and dequantize are only implemented in CPU
        Y = torch.dequantize(torch.quantize_linear(X.cpu(), scale, zero_point, torch_type))
        Y_prime = torch.fake_quantize_per_tensor_affine(
            X, scale, zero_point, quant_min, quant_max)
        np.testing.assert_allclose(Y, Y_prime.cpu(), rtol=tolerance, atol=tolerance)

    @given(device=st.sampled_from(['cpu', 'cuda'] if torch.cuda.is_available() else ['cpu']),
<<<<<<< HEAD
           X=hu.tensor(shapes=hu.array_shapes(1, 5,)),
           qparams=hu.qparams(dtypes=torch.quint8))
    def test_fq_module(self, device, X, qparams):
        np.random.seed(NP_RANDOM_SEED)
        (scale, zero_point), (quant_min, quant_max), torch_type = qparams
=======
           X=hu.tensor(shapes=hu.array_shapes(1, 5,),
                       qparams=hu.qparams(dtypes=torch.quint8)))
    def test_fq_module(self, device, X):
        np.random.seed(NP_RANDOM_SEED)
        X, (scale, zero_point, torch_type) = X
        quant_min = torch.iinfo(torch_type).min
        quant_max = torch.iinfo(torch_type).max

>>>>>>> 074afd71
        X = torch.tensor(X).to(dtype=torch.float, device=device)
        X.requires_grad_()
        fq_module = FakeQuantize(torch_type, torch.per_tensor_affine, quant_min, quant_max)
        Y_prime = fq_module(X)
        assert fq_module.scale is not None
        assert fq_module.zero_point is not None
        Y = _fake_quantize_per_tensor_affine_reference(X, fq_module.scale, fq_module.zero_point, quant_min, quant_max)
        np.testing.assert_allclose(Y.cpu().detach().numpy(), Y_prime.cpu().detach().numpy(), rtol=tolerance, atol=tolerance)

        # Test backward
        dout = torch.rand(X.shape, dtype=torch.float, device=device)
        Y_prime.backward(dout)
        dX = _fake_quantize_per_tensor_affine_grad_reference(dout, X, fq_module.scale, fq_module.zero_point, quant_min, quant_max)
        np.testing.assert_allclose(dX.cpu(), X.grad.cpu().detach().numpy(), rtol=tolerance, atol=tolerance)


if __name__ == '__main__':
    run_tests()<|MERGE_RESOLUTION|>--- conflicted
+++ resolved
@@ -34,15 +34,6 @@
 
     # Note:
     @given(device=st.sampled_from(['cpu', 'cuda'] if torch.cuda.is_available() else ['cpu']),
-<<<<<<< HEAD
-           X=hu.tensor(shapes=hu.array_shapes(1, 5,)),
-           qparams=hu.qparams(dtypes=torch.quint8))
-    def test_forward(self, device, X, qparams):
-        r"""Tests the forward path of the FakeQuantizePerTensorAffine op.
-        """
-        np.random.seed(NP_RANDOM_SEED)
-        (scale, zero_point), (quant_min, quant_max), torch_type = qparams
-=======
            X=hu.tensor(shapes=hu.array_shapes(1, 5,),
                        qparams=hu.qparams(dtypes=torch.quint8)))
     def test_forward(self, device, X):
@@ -53,7 +44,6 @@
         quant_min = torch.iinfo(torch_type).min
         quant_max = torch.iinfo(torch_type).max
 
->>>>>>> 074afd71
         X = torch.tensor(X).to(dtype=torch.float, device=device)
         Y = _fake_quantize_per_tensor_affine_reference(X.cpu(), scale, zero_point, quant_min, quant_max)
         Y_prime = torch.fake_quantize_per_tensor_affine(
@@ -61,27 +51,17 @@
         np.testing.assert_allclose(Y, Y_prime.cpu(), rtol=tolerance, atol=tolerance)
 
     @given(device=st.sampled_from(['cpu', 'cuda'] if torch.cuda.is_available() else ['cpu']),
-<<<<<<< HEAD
-           X=hu.tensor(shapes=hu.array_shapes(1, 5,)),
-           qparams=hu.qparams(dtypes=torch.quint8))
-    def test_backward(self, device, X, qparams):
-=======
            X=hu.tensor(shapes=hu.array_shapes(1, 5,),
                        qparams=hu.qparams(dtypes=torch.quint8)))
     def test_backward(self, device, X):
->>>>>>> 074afd71
         r"""Tests the backward method. Note that this runs the reference quantization
         and thus the errors might be originating there.
         """
         np.random.seed(NP_RANDOM_SEED)
-<<<<<<< HEAD
-        (scale, zero_point), (quant_min, quant_max), torch_type = qparams
-=======
         X, (scale, zero_point, torch_type) = X
         quant_min = torch.iinfo(torch_type).min
         quant_max = torch.iinfo(torch_type).max
 
->>>>>>> 074afd71
         X = torch.tensor(X).to(dtype=torch.float, device=device)
         X.requires_grad_()
         Y = _fake_quantize_per_tensor_affine_reference(X.cpu(), scale, zero_point, quant_min, quant_max)
@@ -94,15 +74,6 @@
         np.testing.assert_allclose(dX.cpu(), X.grad.cpu().detach().numpy(), rtol=tolerance, atol=tolerance)
 
     @given(device=st.sampled_from(['cpu', 'cuda'] if torch.cuda.is_available() else ['cpu']),
-<<<<<<< HEAD
-           X=hu.tensor(shapes=hu.array_shapes(1, 5,)),
-           qparams=hu.qparams(dtypes=torch.quint8))
-    def test_numerical_consistency(self, device, X, qparams):
-        r"""Comparing numerical consistency between CPU quantize/dequantize op and the CPU fake quantize op
-        """
-        np.random.seed(NP_RANDOM_SEED)
-        (scale, zero_point), (quant_min, quant_max), torch_type = qparams
-=======
            X=hu.tensor(shapes=hu.array_shapes(1, 5,),
                        qparams=hu.qparams(dtypes=torch.quint8)))
     def test_numerical_consistency(self, device, X):
@@ -113,7 +84,6 @@
         quant_min = torch.iinfo(torch_type).min
         quant_max = torch.iinfo(torch_type).max
 
->>>>>>> 074afd71
         X = torch.tensor(X).to(dtype=torch.float, device=device)
         # quantize_linear and dequantize are only implemented in CPU
         Y = torch.dequantize(torch.quantize_linear(X.cpu(), scale, zero_point, torch_type))
@@ -122,13 +92,6 @@
         np.testing.assert_allclose(Y, Y_prime.cpu(), rtol=tolerance, atol=tolerance)
 
     @given(device=st.sampled_from(['cpu', 'cuda'] if torch.cuda.is_available() else ['cpu']),
-<<<<<<< HEAD
-           X=hu.tensor(shapes=hu.array_shapes(1, 5,)),
-           qparams=hu.qparams(dtypes=torch.quint8))
-    def test_fq_module(self, device, X, qparams):
-        np.random.seed(NP_RANDOM_SEED)
-        (scale, zero_point), (quant_min, quant_max), torch_type = qparams
-=======
            X=hu.tensor(shapes=hu.array_shapes(1, 5,),
                        qparams=hu.qparams(dtypes=torch.quint8)))
     def test_fq_module(self, device, X):
@@ -137,7 +100,6 @@
         quant_min = torch.iinfo(torch_type).min
         quant_max = torch.iinfo(torch_type).max
 
->>>>>>> 074afd71
         X = torch.tensor(X).to(dtype=torch.float, device=device)
         X.requires_grad_()
         fq_module = FakeQuantize(torch_type, torch.per_tensor_affine, quant_min, quant_max)
