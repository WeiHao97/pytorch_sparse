--- conflicted
+++ resolved
@@ -195,7 +195,6 @@
         a_ref = torch.quantize_linear(a_pool, scale=scale,
                                       zero_point=zero_point, dtype=torch_type)
         a_ref = a_ref.dequantize()
-        # a_ref = a_ref.dequantize()
         qa = torch.quantize_linear(a, scale=scale, zero_point=zero_point,
                                    dtype=torch_type)
 
@@ -206,15 +205,9 @@
             "nn.quantized.functional": torch.nn.quantized.functional.max_pool2d
         }
 
-<<<<<<< HEAD
         for name, op in ops_under_test.items():
             a_hat = op(qa, kernel_size=k, stride=s, padding=p, dilation=d)
             self.assertEqual(a_ref, a_hat.dequantize())
-=======
-        qa_pool_hat = q_max_pool(qa, kernel_size=k, stride=s, padding=p,
-                                 dilation=d)
-        a_pool_hat = qa_pool_hat.dequantize()
-        np.testing.assert_equal(a_pool.numpy(), a_pool_hat.numpy())
 
     """Tests quantize concatenation (both fused and not)."""
     @given(X=hu.tensor(shapes=hu.array_shapes(min_dims=3, max_dims=4,
@@ -258,7 +251,6 @@
         with self.assertRaisesRegex(RuntimeError, "supported.*cat"):
             cat_q = q_cat_op(tensors_q, axis=axis, scale=scale,
                              zero_point=zero_point)
->>>>>>> 47af41fe
 
 
 @unittest.skipIf(
