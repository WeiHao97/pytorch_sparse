--- conflicted
+++ resolved
@@ -171,8 +171,6 @@
            dilation=st.integers(1, 2),
            padding=st.integers(0, 2))
     def test_max_pool2d(self, X, qparams, kernel, stride, dilation, padding):
-        hu.assume_not_overflowing(X, qparams)
-
         (scale, zero_point), (qmin, qmax), torch_type = qparams
         # Check constraints
         assume(kernel // 2 >= padding)  # Kernel cannot be overhanging!
@@ -196,7 +194,6 @@
         qa = torch.quantize_linear(a, scale=scale, zero_point=zero_point,
                                    dtype=torch_type)
 
-<<<<<<< HEAD
         Y_ref = F.max_pool2d(a, **max_pool_params)
         qY_ref = torch.quantize_linear(Y_ref, scale=scale,
                                        zero_point=zero_point,
@@ -209,16 +206,7 @@
         for op in ops_under_test:
             qY_hat = op(qa, **max_pool_params)
             self.assertEqual(qY_ref, qY_hat)
-=======
-        a_hat = qa.dequantize()
-        a_pool = F.max_pool2d(a_hat, kernel_size=k, stride=s, padding=p,
-                              dilation=d)
-
-        qa_pool_hat = q_max_pool(qa, kernel_size=k, stride=s, padding=p,
-                                 dilation=d)
-        a_pool_hat = qa_pool_hat.dequantize()
-
->>>>>>> 85354ef8
+
 
 @unittest.skipIf(
     TEST_WITH_UBSAN or not torch.fbgemm_is_cpu_supported(),
