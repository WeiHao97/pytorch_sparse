--- conflicted
+++ resolved
@@ -560,10 +560,6 @@
         return QuantizedGRUCell(module)
     if isinstance(module, torch.nn.RNNCell):
         return QuantizedRNNCell(module)
-<<<<<<< HEAD
-
-=======
->>>>>>> b5fa9a34
     return module
 
 
@@ -579,9 +575,6 @@
     for name, mod in reassign.items():
         setattr(module, name, mod)
     if isinstance(module, torch.nn.Linear):
-<<<<<<< HEAD
-        return QuantizedLinear(module)
-=======
         if dtype == torch.uint8:
             return QuantizedLinear(module)
         elif dtype == torch.float16:
@@ -589,7 +582,6 @@
         else:
             raise RuntimeError(
                 "Unsupported dtype: {}".format(dtype))
->>>>>>> b5fa9a34
     return module
 
 
@@ -606,9 +598,6 @@
         setattr(module, name, mod)
     if isinstance(module, torch.nn.LSTM):
         return QuantizedLSTM(module)
-<<<<<<< HEAD
-=======
     if isinstance(module, torch.nn.GRU):
         return QuantizedGRU(module)
->>>>>>> b5fa9a34
     return module