--- conflicted
+++ resolved
@@ -1,27 +1,13 @@
-<<<<<<< HEAD
-from __future__ import absolute_import, division, print_function, unicode_literals
+# @lint-ignore-every PYTHON3COMPATIMPORTS
 
-from .modules.conv_relu import ConvReLU2d
-from .modules.linear_relu import LinearReLU
+from torch.nn._intrinsic.modules.fused import ConvBn2d
+from torch.nn._intrinsic.modules.fused import ConvBnReLU2d
+from torch.nn._intrinsic.modules.fused import ConvReLU2d
+from torch.nn._intrinsic.modules.fused import LinearReLU
 
-from torch._ops import ops
-
-fq_per_tensor_affine_forward = ops.quantized.fake_quantize_per_tensor_affine_forward
-fq_per_tensor_affine_backward = ops.quantized.fake_quantize_per_tensor_affine_backward
-
-# Modules
 __all__ = [
+    'ConvBn2d',
+    'ConvBnReLU2d',
     'ConvReLU2d',
     'LinearReLU',
-]
-
-# Other stuff
-__all__ += [
-    'fq_per_tensor_affine_forward',
-    'fq_per_tensor_affine_backward'
-]
-=======
-from .modules import *  # noqa: F401
-from .quantized import *  # noqa: F401
-from .qat import *  # noqa: F401
->>>>>>> e57b682a
+]