#pragma once

#include <c10/core/Scalar.h>
#include <c10/core/MemoryFormat.h>
#include <c10/core/QScheme.h>
#include <c10/macros/Macros.h>
#include <c10/core/TensorOptions.h>
#include <c10/util/intrusive_ptr.h>
#include <ATen/core/DeprecatedTypeProperties.h>
#include <ATen/core/ATenDispatch.h>
#ifdef NAMEDTENSOR_ENABLED
#include <ATen/NamedTensor.h>
#endif

namespace at {

struct Quantizer;
// This is temporary typedef to enable Quantizer in aten native function API
// we'll remove them when we are actually exposing Quantizer class
// to frontend
using ConstQuantizerPtr = const c10::intrusive_ptr<Quantizer>&;

inline Tensor Tensor::toType(const DeprecatedTypeProperties & t, bool non_blocking) const {
  if(type() == t)
    return *this;
  return to(
      at::device(t.device_type()).layout(t.layout()).dtype(t.scalarType()),
      non_blocking,
      /*copy=*/ true);
}

inline Tensor Tensor::cpu() const {
  return toType(type().cpu());
}

inline Tensor Tensor::cuda() const {
  return toType(type().cuda());
}

inline Tensor Tensor::hip() const {
  return toType(type().hip());
}

inline Tensor Tensor::toType(ScalarType t) const {
  return toType(type().toScalarType(t));
}

inline Tensor Tensor::toBackend(Backend b) const {
  return toType(type().toBackend(b));
}

inline TensorOptions Tensor::options() const {
  return TensorOptions().dtype(dtype())
                        .device(device())
                        .layout(layout())
                        .is_variable(is_variable());
}

// all static inline to allow for inlining of the non-dynamic part of dispatch
inline void Tensor::backward(const Tensor & gradient, bool keep_graph, bool create_graph) const {
    static auto table = globalATenDispatch().getOpTable("aten::backward(Tensor self, Tensor? gradient=None, bool keep_graph=False, bool create_graph=False) -> void");
    return table->getOp<void (const Tensor &, const Tensor &, bool, bool)>(tensorTypeIdToBackend(type_id()), is_variable())(*this, gradient, keep_graph, create_graph);
}
inline void Tensor::set_data(const Tensor & new_data) const {
    static auto table = globalATenDispatch().getOpTable("aten::set_data(Tensor(a!) self, Tensor new_data) -> void");
    return table->getOp<void (const Tensor &, const Tensor &)>(tensorTypeIdToBackend(type_id()), is_variable())(*this, new_data);
}
inline Tensor Tensor::abs() const {
    static auto table = globalATenDispatch().getOpTable("aten::abs(Tensor self) -> Tensor");
    return table->getOp<Tensor (const Tensor &)>(tensorTypeIdToBackend(type_id()), is_variable())(*this);
}
inline Tensor & Tensor::abs_() {
    static auto table = globalATenDispatch().getOpTable("aten::abs_(Tensor(a!) self) -> Tensor(a!)");
    return table->getOp<Tensor & (Tensor &)>(tensorTypeIdToBackend(type_id()), is_variable())(*this);
}
inline Tensor Tensor::acos() const {
    static auto table = globalATenDispatch().getOpTable("aten::acos(Tensor self) -> Tensor");
    return table->getOp<Tensor (const Tensor &)>(tensorTypeIdToBackend(type_id()), is_variable())(*this);
}
inline Tensor & Tensor::acos_() {
    static auto table = globalATenDispatch().getOpTable("aten::acos_(Tensor(a!) self) -> Tensor(a!)");
    return table->getOp<Tensor & (Tensor &)>(tensorTypeIdToBackend(type_id()), is_variable())(*this);
}
inline Tensor Tensor::add(const Tensor & other, Scalar alpha) const {
    static auto table = globalATenDispatch().getOpTable("aten::add(Tensor self, Tensor other, *, Scalar alpha=1) -> Tensor");
    return table->getOp<Tensor (const Tensor &, const Tensor &, Scalar)>(tensorTypeIdToBackend(type_id()), is_variable())(*this, other, alpha);
}
inline Tensor & Tensor::add_(const Tensor & other, Scalar alpha) {
    static auto table = globalATenDispatch().getOpTable("aten::add_(Tensor(a!) self, Tensor other, *, Scalar alpha=1) -> Tensor(a!)");
    return table->getOp<Tensor & (Tensor &, const Tensor &, Scalar)>(tensorTypeIdToBackend(type_id()), is_variable())(*this, other, alpha);
}
inline Tensor Tensor::add(Scalar other, Scalar alpha) const {
    static auto table = globalATenDispatch().getOpTable("aten::add(Tensor self, Scalar other, Scalar alpha=1) -> Tensor");
    return table->getOp<Tensor (const Tensor &, Scalar, Scalar)>(tensorTypeIdToBackend(type_id()), is_variable())(*this, other, alpha);
}
inline Tensor & Tensor::add_(Scalar other, Scalar alpha) {
    static auto table = globalATenDispatch().getOpTable("aten::add_(Tensor(a!) self, Scalar other, Scalar alpha=1) -> Tensor(a!)");
    return table->getOp<Tensor & (Tensor &, Scalar, Scalar)>(tensorTypeIdToBackend(type_id()), is_variable())(*this, other, alpha);
}
inline Tensor Tensor::addmv(const Tensor & mat, const Tensor & vec, Scalar beta, Scalar alpha) const {
    static auto table = globalATenDispatch().getOpTable("aten::addmv(Tensor self, Tensor mat, Tensor vec, *, Scalar beta=1, Scalar alpha=1) -> Tensor");
    return table->getOp<Tensor (const Tensor &, const Tensor &, const Tensor &, Scalar, Scalar)>(tensorTypeIdToBackend(type_id()), is_variable())(*this, mat, vec, beta, alpha);
}
inline Tensor & Tensor::addmv_(const Tensor & mat, const Tensor & vec, Scalar beta, Scalar alpha) {
    static auto table = globalATenDispatch().getOpTable("aten::addmv_(Tensor(a!) self, Tensor mat, Tensor vec, *, Scalar beta=1, Scalar alpha=1) -> Tensor(a!)");
    return table->getOp<Tensor & (Tensor &, const Tensor &, const Tensor &, Scalar, Scalar)>(tensorTypeIdToBackend(type_id()), is_variable())(*this, mat, vec, beta, alpha);
}
inline Tensor Tensor::addr(const Tensor & vec1, const Tensor & vec2, Scalar beta, Scalar alpha) const {
    static auto table = globalATenDispatch().getOpTable("aten::addr(Tensor self, Tensor vec1, Tensor vec2, *, Scalar beta=1, Scalar alpha=1) -> Tensor");
    return table->getOp<Tensor (const Tensor &, const Tensor &, const Tensor &, Scalar, Scalar)>(tensorTypeIdToBackend(type_id()), is_variable())(*this, vec1, vec2, beta, alpha);
}
inline Tensor & Tensor::addr_(const Tensor & vec1, const Tensor & vec2, Scalar beta, Scalar alpha) {
    static auto table = globalATenDispatch().getOpTable("aten::addr_(Tensor(a!) self, Tensor vec1, Tensor vec2, *, Scalar beta=1, Scalar alpha=1) -> Tensor(a!)");
    return table->getOp<Tensor & (Tensor &, const Tensor &, const Tensor &, Scalar, Scalar)>(tensorTypeIdToBackend(type_id()), is_variable())(*this, vec1, vec2, beta, alpha);
}
inline Tensor Tensor::all(int64_t dim, bool keepdim) const {
    static auto table = globalATenDispatch().getOpTable("aten::all(Tensor self, int dim, bool keepdim=False) -> Tensor");
    return table->getOp<Tensor (const Tensor &, int64_t, bool)>(tensorTypeIdToBackend(type_id()), is_variable())(*this, dim, keepdim);
}
inline bool Tensor::allclose(const Tensor & other, double rtol, double atol, bool equal_nan) const {
    static auto table = globalATenDispatch().getOpTable("aten::allclose(Tensor self, Tensor other, float rtol=1e-05, float atol=1e-08, bool equal_nan=False) -> bool");
    return table->getOp<bool (const Tensor &, const Tensor &, double, double, bool)>(tensorTypeIdToBackend(type_id()), is_variable())(*this, other, rtol, atol, equal_nan);
}
inline Tensor Tensor::any(int64_t dim, bool keepdim) const {
    static auto table = globalATenDispatch().getOpTable("aten::any(Tensor self, int dim, bool keepdim=False) -> Tensor");
    return table->getOp<Tensor (const Tensor &, int64_t, bool)>(tensorTypeIdToBackend(type_id()), is_variable())(*this, dim, keepdim);
}
inline Tensor Tensor::argmax(c10::optional<int64_t> dim, bool keepdim) const {
    static auto table = globalATenDispatch().getOpTable("aten::argmax(Tensor self, int? dim=None, bool keepdim=False) -> Tensor");
    return table->getOp<Tensor (const Tensor &, c10::optional<int64_t>, bool)>(tensorTypeIdToBackend(type_id()), is_variable())(*this, dim, keepdim);
}
inline Tensor Tensor::argmin(c10::optional<int64_t> dim, bool keepdim) const {
    static auto table = globalATenDispatch().getOpTable("aten::argmin(Tensor self, int? dim=None, bool keepdim=False) -> Tensor");
    return table->getOp<Tensor (const Tensor &, c10::optional<int64_t>, bool)>(tensorTypeIdToBackend(type_id()), is_variable())(*this, dim, keepdim);
}
inline Tensor Tensor::as_strided(IntArrayRef size, IntArrayRef stride, c10::optional<int64_t> storage_offset) const {
    static auto table = globalATenDispatch().getOpTable("aten::as_strided(Tensor(a) self, int[] size, int[] stride, int? storage_offset=None) -> Tensor(a)");
    return table->getOp<Tensor (const Tensor &, IntArrayRef, IntArrayRef, c10::optional<int64_t>)>(tensorTypeIdToBackend(type_id()), is_variable())(*this, size, stride, storage_offset);
}
inline Tensor & Tensor::as_strided_(IntArrayRef size, IntArrayRef stride, c10::optional<int64_t> storage_offset) {
    static auto table = globalATenDispatch().getOpTable("aten::as_strided_(Tensor(a!) self, int[] size, int[] stride, int? storage_offset=None) -> Tensor(a!)");
    return table->getOp<Tensor & (Tensor &, IntArrayRef, IntArrayRef, c10::optional<int64_t>)>(tensorTypeIdToBackend(type_id()), is_variable())(*this, size, stride, storage_offset);
}
inline Tensor Tensor::asin() const {
    static auto table = globalATenDispatch().getOpTable("aten::asin(Tensor self) -> Tensor");
    return table->getOp<Tensor (const Tensor &)>(tensorTypeIdToBackend(type_id()), is_variable())(*this);
}
inline Tensor & Tensor::asin_() {
    static auto table = globalATenDispatch().getOpTable("aten::asin_(Tensor(a!) self) -> Tensor(a!)");
    return table->getOp<Tensor & (Tensor &)>(tensorTypeIdToBackend(type_id()), is_variable())(*this);
}
inline Tensor Tensor::atan() const {
    static auto table = globalATenDispatch().getOpTable("aten::atan(Tensor self) -> Tensor");
    return table->getOp<Tensor (const Tensor &)>(tensorTypeIdToBackend(type_id()), is_variable())(*this);
}
inline Tensor & Tensor::atan_() {
    static auto table = globalATenDispatch().getOpTable("aten::atan_(Tensor(a!) self) -> Tensor(a!)");
    return table->getOp<Tensor & (Tensor &)>(tensorTypeIdToBackend(type_id()), is_variable())(*this);
}
inline Tensor Tensor::baddbmm(const Tensor & batch1, const Tensor & batch2, Scalar beta, Scalar alpha) const {
    static auto table = globalATenDispatch().getOpTable("aten::baddbmm(Tensor self, Tensor batch1, Tensor batch2, *, Scalar beta=1, Scalar alpha=1) -> Tensor");
    return table->getOp<Tensor (const Tensor &, const Tensor &, const Tensor &, Scalar, Scalar)>(tensorTypeIdToBackend(type_id()), is_variable())(*this, batch1, batch2, beta, alpha);
}
inline Tensor & Tensor::baddbmm_(const Tensor & batch1, const Tensor & batch2, Scalar beta, Scalar alpha) {
    static auto table = globalATenDispatch().getOpTable("aten::baddbmm_(Tensor(a!) self, Tensor batch1, Tensor batch2, *, Scalar beta=1, Scalar alpha=1) -> Tensor(a!)");
    return table->getOp<Tensor & (Tensor &, const Tensor &, const Tensor &, Scalar, Scalar)>(tensorTypeIdToBackend(type_id()), is_variable())(*this, batch1, batch2, beta, alpha);
}
inline Tensor Tensor::bernoulli(Generator * generator) const {
    static auto table = globalATenDispatch().getOpTable("aten::bernoulli(Tensor self, *, Generator? generator=None) -> Tensor");
    return table->getOp<Tensor (const Tensor &, Generator *)>(tensorTypeIdToBackend(type_id()), is_variable())(*this, generator);
}
inline Tensor & Tensor::bernoulli_(const Tensor & p, Generator * generator) {
    static auto table = globalATenDispatch().getOpTable("aten::bernoulli_(Tensor(a!) self, Tensor p, *, Generator? generator=None) -> Tensor(a!)");
    return table->getOp<Tensor & (Tensor &, const Tensor &, Generator *)>(tensorTypeIdToBackend(type_id()), is_variable())(*this, p, generator);
}
inline Tensor & Tensor::bernoulli_(double p, Generator * generator) {
    static auto table = globalATenDispatch().getOpTable("aten::bernoulli_(Tensor(a!) self, float p=0.5, *, Generator? generator=None) -> Tensor(a!)");
    return table->getOp<Tensor & (Tensor &, double, Generator *)>(tensorTypeIdToBackend(type_id()), is_variable())(*this, p, generator);
}
inline Tensor Tensor::bernoulli(double p, Generator * generator) const {
    static auto table = globalATenDispatch().getOpTable("aten::bernoulli(Tensor self, float p, *, Generator? generator=None) -> Tensor");
    return table->getOp<Tensor (const Tensor &, double, Generator *)>(tensorTypeIdToBackend(type_id()), is_variable())(*this, p, generator);
}
inline Tensor Tensor::bincount(const Tensor & weights, int64_t minlength) const {
    static auto table = globalATenDispatch().getOpTable("aten::bincount(Tensor self, Tensor? weights=None, int minlength=0) -> Tensor");
    return table->getOp<Tensor (const Tensor &, const Tensor &, int64_t)>(tensorTypeIdToBackend(type_id()), is_variable())(*this, weights, minlength);
}
inline Tensor Tensor::bmm(const Tensor & mat2) const {
    static auto table = globalATenDispatch().getOpTable("aten::bmm(Tensor self, Tensor mat2) -> Tensor");
    return table->getOp<Tensor (const Tensor &, const Tensor &)>(tensorTypeIdToBackend(type_id()), is_variable())(*this, mat2);
}
inline Tensor Tensor::ceil() const {
    static auto table = globalATenDispatch().getOpTable("aten::ceil(Tensor self) -> Tensor");
    return table->getOp<Tensor (const Tensor &)>(tensorTypeIdToBackend(type_id()), is_variable())(*this);
}
inline Tensor & Tensor::ceil_() {
    static auto table = globalATenDispatch().getOpTable("aten::ceil_(Tensor(a!) self) -> Tensor(a!)");
    return table->getOp<Tensor & (Tensor &)>(tensorTypeIdToBackend(type_id()), is_variable())(*this);
}
inline std::vector<Tensor> Tensor::chunk(int64_t chunks, int64_t dim) const {
    static auto table = globalATenDispatch().getOpTable("aten::chunk(Tensor(a) self, int chunks, int dim=0) -> Tensor(a)[]");
    return table->getOp<std::vector<Tensor> (const Tensor &, int64_t, int64_t)>(tensorTypeIdToBackend(type_id()), is_variable())(*this, chunks, dim);
}
inline Tensor Tensor::clamp(c10::optional<Scalar> min, c10::optional<Scalar> max) const {
    static auto table = globalATenDispatch().getOpTable("aten::clamp(Tensor self, Scalar? min=None, Scalar? max=None) -> Tensor");
    return table->getOp<Tensor (const Tensor &, c10::optional<Scalar>, c10::optional<Scalar>)>(tensorTypeIdToBackend(type_id()), is_variable())(*this, min, max);
}
inline Tensor & Tensor::clamp_(c10::optional<Scalar> min, c10::optional<Scalar> max) {
    static auto table = globalATenDispatch().getOpTable("aten::clamp_(Tensor(a!) self, Scalar? min=None, Scalar? max=None) -> Tensor(a!)");
    return table->getOp<Tensor & (Tensor &, c10::optional<Scalar>, c10::optional<Scalar>)>(tensorTypeIdToBackend(type_id()), is_variable())(*this, min, max);
}
inline Tensor Tensor::clamp_max(Scalar max) const {
    static auto table = globalATenDispatch().getOpTable("aten::clamp_max(Tensor self, Scalar max) -> Tensor");
    return table->getOp<Tensor (const Tensor &, Scalar)>(tensorTypeIdToBackend(type_id()), is_variable())(*this, max);
}
inline Tensor & Tensor::clamp_max_(Scalar max) {
    static auto table = globalATenDispatch().getOpTable("aten::clamp_max_(Tensor(a!) self, Scalar max) -> Tensor(a!)");
    return table->getOp<Tensor & (Tensor &, Scalar)>(tensorTypeIdToBackend(type_id()), is_variable())(*this, max);
}
inline Tensor Tensor::clamp_min(Scalar min) const {
    static auto table = globalATenDispatch().getOpTable("aten::clamp_min(Tensor self, Scalar min) -> Tensor");
    return table->getOp<Tensor (const Tensor &, Scalar)>(tensorTypeIdToBackend(type_id()), is_variable())(*this, min);
}
inline Tensor & Tensor::clamp_min_(Scalar min) {
    static auto table = globalATenDispatch().getOpTable("aten::clamp_min_(Tensor(a!) self, Scalar min) -> Tensor(a!)");
    return table->getOp<Tensor & (Tensor &, Scalar)>(tensorTypeIdToBackend(type_id()), is_variable())(*this, min);
}
inline Tensor Tensor::contiguous(MemoryFormat memory_format) const {
    static auto table = globalATenDispatch().getOpTable("aten::contiguous(Tensor self, *, MemoryFormat memory_format=contiguous_format) -> Tensor");
    return table->getOp<Tensor (const Tensor &, MemoryFormat)>(tensorTypeIdToBackend(type_id()), is_variable())(*this, memory_format);
}
inline Tensor & Tensor::copy_(const Tensor & src, bool non_blocking) {
    static auto table = globalATenDispatch().getOpTable("aten::copy_(Tensor(a!) self, Tensor src, bool non_blocking=False) -> Tensor(a!)");
    return table->getOp<Tensor & (Tensor &, const Tensor &, bool)>(tensorTypeIdToBackend(type_id()), is_variable())(*this, src, non_blocking);
}
inline Tensor Tensor::cos() const {
    static auto table = globalATenDispatch().getOpTable("aten::cos(Tensor self) -> Tensor");
    return table->getOp<Tensor (const Tensor &)>(tensorTypeIdToBackend(type_id()), is_variable())(*this);
}
inline Tensor & Tensor::cos_() {
    static auto table = globalATenDispatch().getOpTable("aten::cos_(Tensor(a!) self) -> Tensor(a!)");
    return table->getOp<Tensor & (Tensor &)>(tensorTypeIdToBackend(type_id()), is_variable())(*this);
}
inline Tensor Tensor::cosh() const {
    static auto table = globalATenDispatch().getOpTable("aten::cosh(Tensor self) -> Tensor");
    return table->getOp<Tensor (const Tensor &)>(tensorTypeIdToBackend(type_id()), is_variable())(*this);
}
inline Tensor & Tensor::cosh_() {
    static auto table = globalATenDispatch().getOpTable("aten::cosh_(Tensor(a!) self) -> Tensor(a!)");
    return table->getOp<Tensor & (Tensor &)>(tensorTypeIdToBackend(type_id()), is_variable())(*this);
}
inline Tensor Tensor::cumsum(int64_t dim, ScalarType dtype) const {
    static auto table = globalATenDispatch().getOpTable("aten::cumsum(Tensor self, int dim, *, ScalarType dtype) -> Tensor");
    return table->getOp<Tensor (const Tensor &, int64_t, ScalarType)>(tensorTypeIdToBackend(type_id()), is_variable())(*this, dim, dtype);
}
inline Tensor Tensor::cumsum(int64_t dim) const {
    static auto table = globalATenDispatch().getOpTable("aten::cumsum(Tensor self, int dim) -> Tensor");
    return table->getOp<Tensor (const Tensor &, int64_t)>(tensorTypeIdToBackend(type_id()), is_variable())(*this, dim);
}
inline Tensor Tensor::cumprod(int64_t dim, ScalarType dtype) const {
    static auto table = globalATenDispatch().getOpTable("aten::cumprod(Tensor self, int dim, *, ScalarType dtype) -> Tensor");
    return table->getOp<Tensor (const Tensor &, int64_t, ScalarType)>(tensorTypeIdToBackend(type_id()), is_variable())(*this, dim, dtype);
}
inline Tensor Tensor::cumprod(int64_t dim) const {
    static auto table = globalATenDispatch().getOpTable("aten::cumprod(Tensor self, int dim) -> Tensor");
    return table->getOp<Tensor (const Tensor &, int64_t)>(tensorTypeIdToBackend(type_id()), is_variable())(*this, dim);
}
inline Tensor Tensor::det() const {
    static auto table = globalATenDispatch().getOpTable("aten::det(Tensor self) -> Tensor");
    return table->getOp<Tensor (const Tensor &)>(tensorTypeIdToBackend(type_id()), is_variable())(*this);
}
inline Tensor Tensor::diag_embed(int64_t offset, int64_t dim1, int64_t dim2) const {
    static auto table = globalATenDispatch().getOpTable("aten::diag_embed(Tensor self, int offset=0, int dim1=-2, int dim2=-1) -> Tensor");
    return table->getOp<Tensor (const Tensor &, int64_t, int64_t, int64_t)>(tensorTypeIdToBackend(type_id()), is_variable())(*this, offset, dim1, dim2);
}
inline Tensor Tensor::diagflat(int64_t offset) const {
    static auto table = globalATenDispatch().getOpTable("aten::diagflat(Tensor self, int offset=0) -> Tensor");
    return table->getOp<Tensor (const Tensor &, int64_t)>(tensorTypeIdToBackend(type_id()), is_variable())(*this, offset);
}
inline Tensor Tensor::diagonal(int64_t offset, int64_t dim1, int64_t dim2) const {
    static auto table = globalATenDispatch().getOpTable("aten::diagonal(Tensor(a) self, int offset=0, int dim1=0, int dim2=1) -> Tensor(a)");
    return table->getOp<Tensor (const Tensor &, int64_t, int64_t, int64_t)>(tensorTypeIdToBackend(type_id()), is_variable())(*this, offset, dim1, dim2);
}
inline Tensor Tensor::div(const Tensor & other) const {
    static auto table = globalATenDispatch().getOpTable("aten::div(Tensor self, Tensor other) -> Tensor");
    return table->getOp<Tensor (const Tensor &, const Tensor &)>(tensorTypeIdToBackend(type_id()), is_variable())(*this, other);
}
inline Tensor & Tensor::div_(const Tensor & other) {
    static auto table = globalATenDispatch().getOpTable("aten::div_(Tensor(a!) self, Tensor other) -> Tensor(a!)");
    return table->getOp<Tensor & (Tensor &, const Tensor &)>(tensorTypeIdToBackend(type_id()), is_variable())(*this, other);
}
inline Tensor Tensor::div(Scalar other) const {
    static auto table = globalATenDispatch().getOpTable("aten::div(Tensor self, Scalar other) -> Tensor");
    return table->getOp<Tensor (const Tensor &, Scalar)>(tensorTypeIdToBackend(type_id()), is_variable())(*this, other);
}
inline Tensor & Tensor::div_(Scalar other) {
    static auto table = globalATenDispatch().getOpTable("aten::div_(Tensor(a!) self, Scalar other) -> Tensor(a!)");
    return table->getOp<Tensor & (Tensor &, Scalar)>(tensorTypeIdToBackend(type_id()), is_variable())(*this, other);
}
inline Tensor Tensor::dot(const Tensor & tensor) const {
    static auto table = globalATenDispatch().getOpTable("aten::dot(Tensor self, Tensor tensor) -> Tensor");
    return table->getOp<Tensor (const Tensor &, const Tensor &)>(tensorTypeIdToBackend(type_id()), is_variable())(*this, tensor);
}
inline Tensor & Tensor::resize_(IntArrayRef size) {
    static auto table = globalATenDispatch().getOpTable("aten::resize_(Tensor(a!) self, int[] size) -> Tensor(a!)");
    return table->getOp<Tensor & (Tensor &, IntArrayRef)>(tensorTypeIdToBackend(type_id()), is_variable())(*this, size);
}
inline Tensor Tensor::erf() const {
    static auto table = globalATenDispatch().getOpTable("aten::erf(Tensor self) -> Tensor");
    return table->getOp<Tensor (const Tensor &)>(tensorTypeIdToBackend(type_id()), is_variable())(*this);
}
inline Tensor & Tensor::erf_() {
    static auto table = globalATenDispatch().getOpTable("aten::erf_(Tensor(a!) self) -> Tensor(a!)");
    return table->getOp<Tensor & (Tensor &)>(tensorTypeIdToBackend(type_id()), is_variable())(*this);
}
inline Tensor Tensor::erfc() const {
    static auto table = globalATenDispatch().getOpTable("aten::erfc(Tensor self) -> Tensor");
    return table->getOp<Tensor (const Tensor &)>(tensorTypeIdToBackend(type_id()), is_variable())(*this);
}
inline Tensor & Tensor::erfc_() {
    static auto table = globalATenDispatch().getOpTable("aten::erfc_(Tensor(a!) self) -> Tensor(a!)");
    return table->getOp<Tensor & (Tensor &)>(tensorTypeIdToBackend(type_id()), is_variable())(*this);
}
inline Tensor Tensor::exp() const {
    static auto table = globalATenDispatch().getOpTable("aten::exp(Tensor self) -> Tensor");
    return table->getOp<Tensor (const Tensor &)>(tensorTypeIdToBackend(type_id()), is_variable())(*this);
}
inline Tensor & Tensor::exp_() {
    static auto table = globalATenDispatch().getOpTable("aten::exp_(Tensor(a!) self) -> Tensor(a!)");
    return table->getOp<Tensor & (Tensor &)>(tensorTypeIdToBackend(type_id()), is_variable())(*this);
}
inline Tensor Tensor::expm1() const {
    static auto table = globalATenDispatch().getOpTable("aten::expm1(Tensor self) -> Tensor");
    return table->getOp<Tensor (const Tensor &)>(tensorTypeIdToBackend(type_id()), is_variable())(*this);
}
inline Tensor & Tensor::expm1_() {
    static auto table = globalATenDispatch().getOpTable("aten::expm1_(Tensor(a!) self) -> Tensor(a!)");
    return table->getOp<Tensor & (Tensor &)>(tensorTypeIdToBackend(type_id()), is_variable())(*this);
}
inline Tensor Tensor::expand(IntArrayRef size, bool implicit) const {
    static auto table = globalATenDispatch().getOpTable("aten::expand(Tensor(a) self, int[] size, *, bool implicit=False) -> Tensor(a)");
    return table->getOp<Tensor (const Tensor &, IntArrayRef, bool)>(tensorTypeIdToBackend(type_id()), is_variable())(*this, size, implicit);
}
inline Tensor Tensor::expand_as(const Tensor & other) const {
    static auto table = globalATenDispatch().getOpTable("aten::expand_as(Tensor self, Tensor other) -> Tensor");
    return table->getOp<Tensor (const Tensor &, const Tensor &)>(tensorTypeIdToBackend(type_id()), is_variable())(*this, other);
}
inline Tensor Tensor::flatten(int64_t start_dim, int64_t end_dim) const {
    static auto table = globalATenDispatch().getOpTable("aten::flatten(Tensor self, int start_dim=0, int end_dim=-1) -> Tensor");
    return table->getOp<Tensor (const Tensor &, int64_t, int64_t)>(tensorTypeIdToBackend(type_id()), is_variable())(*this, start_dim, end_dim);
}
inline Tensor & Tensor::fill_(Scalar value) {
    static auto table = globalATenDispatch().getOpTable("aten::fill_(Tensor(a!) self, Scalar value) -> Tensor(a!)");
    return table->getOp<Tensor & (Tensor &, Scalar)>(tensorTypeIdToBackend(type_id()), is_variable())(*this, value);
}
inline Tensor & Tensor::fill_(const Tensor & value) {
    static auto table = globalATenDispatch().getOpTable("aten::fill_(Tensor(a!) self, Tensor value) -> Tensor(a!)");
    return table->getOp<Tensor & (Tensor &, const Tensor &)>(tensorTypeIdToBackend(type_id()), is_variable())(*this, value);
}
inline Tensor Tensor::floor() const {
    static auto table = globalATenDispatch().getOpTable("aten::floor(Tensor self) -> Tensor");
    return table->getOp<Tensor (const Tensor &)>(tensorTypeIdToBackend(type_id()), is_variable())(*this);
}
inline Tensor & Tensor::floor_() {
    static auto table = globalATenDispatch().getOpTable("aten::floor_(Tensor(a!) self) -> Tensor(a!)");
    return table->getOp<Tensor & (Tensor &)>(tensorTypeIdToBackend(type_id()), is_variable())(*this);
}
inline Tensor Tensor::frac() const {
    static auto table = globalATenDispatch().getOpTable("aten::frac(Tensor self) -> Tensor");
    return table->getOp<Tensor (const Tensor &)>(tensorTypeIdToBackend(type_id()), is_variable())(*this);
}
inline Tensor & Tensor::frac_() {
    static auto table = globalATenDispatch().getOpTable("aten::frac_(Tensor(a!) self) -> Tensor(a!)");
    return table->getOp<Tensor & (Tensor &)>(tensorTypeIdToBackend(type_id()), is_variable())(*this);
}
inline Tensor Tensor::ger(const Tensor & vec2) const {
    static auto table = globalATenDispatch().getOpTable("aten::ger(Tensor self, Tensor vec2) -> Tensor");
    return table->getOp<Tensor (const Tensor &, const Tensor &)>(tensorTypeIdToBackend(type_id()), is_variable())(*this, vec2);
}
inline Tensor Tensor::fft(int64_t signal_ndim, bool normalized) const {
    static auto table = globalATenDispatch().getOpTable("aten::fft(Tensor self, int signal_ndim, bool normalized=False) -> Tensor");
    return table->getOp<Tensor (const Tensor &, int64_t, bool)>(tensorTypeIdToBackend(type_id()), is_variable())(*this, signal_ndim, normalized);
}
inline Tensor Tensor::ifft(int64_t signal_ndim, bool normalized) const {
    static auto table = globalATenDispatch().getOpTable("aten::ifft(Tensor self, int signal_ndim, bool normalized=False) -> Tensor");
    return table->getOp<Tensor (const Tensor &, int64_t, bool)>(tensorTypeIdToBackend(type_id()), is_variable())(*this, signal_ndim, normalized);
}
inline Tensor Tensor::rfft(int64_t signal_ndim, bool normalized, bool onesided) const {
    static auto table = globalATenDispatch().getOpTable("aten::rfft(Tensor self, int signal_ndim, bool normalized=False, bool onesided=True) -> Tensor");
    return table->getOp<Tensor (const Tensor &, int64_t, bool, bool)>(tensorTypeIdToBackend(type_id()), is_variable())(*this, signal_ndim, normalized, onesided);
}
inline Tensor Tensor::irfft(int64_t signal_ndim, bool normalized, bool onesided, IntArrayRef signal_sizes) const {
    static auto table = globalATenDispatch().getOpTable("aten::irfft(Tensor self, int signal_ndim, bool normalized=False, bool onesided=True, int[] signal_sizes=[]) -> Tensor");
    return table->getOp<Tensor (const Tensor &, int64_t, bool, bool, IntArrayRef)>(tensorTypeIdToBackend(type_id()), is_variable())(*this, signal_ndim, normalized, onesided, signal_sizes);
}
inline Tensor Tensor::index(TensorList indices) const {
    static auto table = globalATenDispatch().getOpTable("aten::index(Tensor self, Tensor?[] indices) -> Tensor");
    return table->getOp<Tensor (const Tensor &, TensorList)>(tensorTypeIdToBackend(type_id()), is_variable())(*this, indices);
}
inline Tensor & Tensor::index_copy_(int64_t dim, const Tensor & index, const Tensor & source) {
    static auto table = globalATenDispatch().getOpTable("aten::index_copy_(Tensor(a!) self, int dim, Tensor index, Tensor source) -> Tensor(a!)");
    return table->getOp<Tensor & (Tensor &, int64_t, const Tensor &, const Tensor &)>(tensorTypeIdToBackend(type_id()), is_variable())(*this, dim, index, source);
}
inline Tensor Tensor::index_copy(int64_t dim, const Tensor & index, const Tensor & source) const {
    static auto table = globalATenDispatch().getOpTable("aten::index_copy(Tensor self, int dim, Tensor index, Tensor source) -> Tensor");
    return table->getOp<Tensor (const Tensor &, int64_t, const Tensor &, const Tensor &)>(tensorTypeIdToBackend(type_id()), is_variable())(*this, dim, index, source);
}
inline Tensor & Tensor::index_put_(TensorList indices, const Tensor & values, bool accumulate) {
    static auto table = globalATenDispatch().getOpTable("aten::index_put_(Tensor(a!) self, Tensor?[] indices, Tensor values, bool accumulate=False) -> Tensor(a!)");
    return table->getOp<Tensor & (Tensor &, TensorList, const Tensor &, bool)>(tensorTypeIdToBackend(type_id()), is_variable())(*this, indices, values, accumulate);
}
inline Tensor Tensor::index_put(TensorList indices, const Tensor & values, bool accumulate) const {
    static auto table = globalATenDispatch().getOpTable("aten::index_put(Tensor self, Tensor?[] indices, Tensor values, bool accumulate=False) -> Tensor");
    return table->getOp<Tensor (const Tensor &, TensorList, const Tensor &, bool)>(tensorTypeIdToBackend(type_id()), is_variable())(*this, indices, values, accumulate);
}
inline Tensor Tensor::inverse() const {
    static auto table = globalATenDispatch().getOpTable("aten::inverse(Tensor self) -> Tensor");
    return table->getOp<Tensor (const Tensor &)>(tensorTypeIdToBackend(type_id()), is_variable())(*this);
}
inline Tensor Tensor::isclose(const Tensor & other, double rtol, double atol, bool equal_nan) const {
    static auto table = globalATenDispatch().getOpTable("aten::isclose(Tensor self, Tensor other, float rtol=1e-05, float atol=1e-08, bool equal_nan=False) -> Tensor");
    return table->getOp<Tensor (const Tensor &, const Tensor &, double, double, bool)>(tensorTypeIdToBackend(type_id()), is_variable())(*this, other, rtol, atol, equal_nan);
}
inline bool Tensor::is_distributed() const {
    static auto table = globalATenDispatch().getOpTable("aten::is_distributed(Tensor self) -> bool");
    return table->getOp<bool (const Tensor &)>(tensorTypeIdToBackend(type_id()), is_variable())(*this);
}
inline bool Tensor::is_floating_point() const {
    static auto table = globalATenDispatch().getOpTable("aten::is_floating_point(Tensor self) -> bool");
    return table->getOp<bool (const Tensor &)>(tensorTypeIdToBackend(type_id()), is_variable())(*this);
}
inline bool Tensor::is_complex() const {
    static auto table = globalATenDispatch().getOpTable("aten::is_complex(Tensor self) -> bool");
    return table->getOp<bool (const Tensor &)>(tensorTypeIdToBackend(type_id()), is_variable())(*this);
}
inline bool Tensor::is_nonzero() const {
    static auto table = globalATenDispatch().getOpTable("aten::is_nonzero(Tensor self) -> bool");
    return table->getOp<bool (const Tensor &)>(tensorTypeIdToBackend(type_id()), is_variable())(*this);
}
inline bool Tensor::is_same_size(const Tensor & other) const {
    static auto table = globalATenDispatch().getOpTable("aten::is_same_size(Tensor self, Tensor other) -> bool");
    return table->getOp<bool (const Tensor &, const Tensor &)>(tensorTypeIdToBackend(type_id()), is_variable())(*this, other);
}
inline bool Tensor::is_signed() const {
    static auto table = globalATenDispatch().getOpTable("aten::is_signed(Tensor self) -> bool");
    return table->getOp<bool (const Tensor &)>(tensorTypeIdToBackend(type_id()), is_variable())(*this);
}
inline std::tuple<Tensor,Tensor> Tensor::kthvalue(int64_t k, int64_t dim, bool keepdim) const {
    static auto table = globalATenDispatch().getOpTable("aten::kthvalue(Tensor self, int k, int dim=-1, bool keepdim=False) -> (Tensor values, Tensor indices)");
    return table->getOp<std::tuple<Tensor,Tensor> (const Tensor &, int64_t, int64_t, bool)>(tensorTypeIdToBackend(type_id()), is_variable())(*this, k, dim, keepdim);
}
inline Tensor Tensor::log() const {
    static auto table = globalATenDispatch().getOpTable("aten::log(Tensor self) -> Tensor");
    return table->getOp<Tensor (const Tensor &)>(tensorTypeIdToBackend(type_id()), is_variable())(*this);
}
inline Tensor & Tensor::log_() {
    static auto table = globalATenDispatch().getOpTable("aten::log_(Tensor(a!) self) -> Tensor(a!)");
    return table->getOp<Tensor & (Tensor &)>(tensorTypeIdToBackend(type_id()), is_variable())(*this);
}
inline Tensor Tensor::log10() const {
    static auto table = globalATenDispatch().getOpTable("aten::log10(Tensor self) -> Tensor");
    return table->getOp<Tensor (const Tensor &)>(tensorTypeIdToBackend(type_id()), is_variable())(*this);
}
inline Tensor & Tensor::log10_() {
    static auto table = globalATenDispatch().getOpTable("aten::log10_(Tensor(a!) self) -> Tensor(a!)");
    return table->getOp<Tensor & (Tensor &)>(tensorTypeIdToBackend(type_id()), is_variable())(*this);
}
inline Tensor Tensor::log1p() const {
    static auto table = globalATenDispatch().getOpTable("aten::log1p(Tensor self) -> Tensor");
    return table->getOp<Tensor (const Tensor &)>(tensorTypeIdToBackend(type_id()), is_variable())(*this);
}
inline Tensor & Tensor::log1p_() {
    static auto table = globalATenDispatch().getOpTable("aten::log1p_(Tensor(a!) self) -> Tensor(a!)");
    return table->getOp<Tensor & (Tensor &)>(tensorTypeIdToBackend(type_id()), is_variable())(*this);
}
inline Tensor Tensor::log2() const {
    static auto table = globalATenDispatch().getOpTable("aten::log2(Tensor self) -> Tensor");
    return table->getOp<Tensor (const Tensor &)>(tensorTypeIdToBackend(type_id()), is_variable())(*this);
}
inline Tensor & Tensor::log2_() {
    static auto table = globalATenDispatch().getOpTable("aten::log2_(Tensor(a!) self) -> Tensor(a!)");
    return table->getOp<Tensor & (Tensor &)>(tensorTypeIdToBackend(type_id()), is_variable())(*this);
}
inline Tensor Tensor::logdet() const {
    static auto table = globalATenDispatch().getOpTable("aten::logdet(Tensor self) -> Tensor");
    return table->getOp<Tensor (const Tensor &)>(tensorTypeIdToBackend(type_id()), is_variable())(*this);
}
inline Tensor Tensor::log_softmax(int64_t dim, ScalarType dtype) const {
    static auto table = globalATenDispatch().getOpTable("aten::log_softmax(Tensor self, int dim, ScalarType dtype) -> Tensor");
    return table->getOp<Tensor (const Tensor &, int64_t, ScalarType)>(tensorTypeIdToBackend(type_id()), is_variable())(*this, dim, dtype);
}
inline Tensor Tensor::log_softmax(int64_t dim) const {
    static auto table = globalATenDispatch().getOpTable("aten::log_softmax(Tensor self, int dim) -> Tensor");
    return table->getOp<Tensor (const Tensor &, int64_t)>(tensorTypeIdToBackend(type_id()), is_variable())(*this, dim);
}
inline Tensor Tensor::logsumexp(IntArrayRef dim, bool keepdim) const {
    static auto table = globalATenDispatch().getOpTable("aten::logsumexp(Tensor self, int[1] dim, bool keepdim=False) -> Tensor");
    return table->getOp<Tensor (const Tensor &, IntArrayRef, bool)>(tensorTypeIdToBackend(type_id()), is_variable())(*this, dim, keepdim);
}
inline Tensor Tensor::matmul(const Tensor & other) const {
    static auto table = globalATenDispatch().getOpTable("aten::matmul(Tensor self, Tensor other) -> Tensor");
    return table->getOp<Tensor (const Tensor &, const Tensor &)>(tensorTypeIdToBackend(type_id()), is_variable())(*this, other);
}
inline Tensor Tensor::matrix_power(int64_t n) const {
    static auto table = globalATenDispatch().getOpTable("aten::matrix_power(Tensor self, int n) -> Tensor");
    return table->getOp<Tensor (const Tensor &, int64_t)>(tensorTypeIdToBackend(type_id()), is_variable())(*this, n);
}
inline std::tuple<Tensor,Tensor> Tensor::max(int64_t dim, bool keepdim) const {
    static auto table = globalATenDispatch().getOpTable("aten::max(Tensor self, int dim, bool keepdim=False) -> (Tensor values, Tensor indices)");
    return table->getOp<std::tuple<Tensor,Tensor> (const Tensor &, int64_t, bool)>(tensorTypeIdToBackend(type_id()), is_variable())(*this, dim, keepdim);
}
inline Tensor Tensor::max_values(IntArrayRef dim, bool keepdim) const {
    static auto table = globalATenDispatch().getOpTable("aten::max_values(Tensor self, int[1] dim, bool keepdim=False) -> Tensor");
    return table->getOp<Tensor (const Tensor &, IntArrayRef, bool)>(tensorTypeIdToBackend(type_id()), is_variable())(*this, dim, keepdim);
}
inline Tensor Tensor::mean(ScalarType dtype) const {
    static auto table = globalATenDispatch().getOpTable("aten::mean(Tensor self, *, ScalarType dtype) -> Tensor");
    return table->getOp<Tensor (const Tensor &, ScalarType)>(tensorTypeIdToBackend(type_id()), is_variable())(*this, dtype);
}
inline Tensor Tensor::mean() const {
    static auto table = globalATenDispatch().getOpTable("aten::mean(Tensor self) -> Tensor");
    return table->getOp<Tensor (const Tensor &)>(tensorTypeIdToBackend(type_id()), is_variable())(*this);
}
inline Tensor Tensor::mean(IntArrayRef dim, bool keepdim, ScalarType dtype) const {
    static auto table = globalATenDispatch().getOpTable("aten::mean(Tensor self, int[1] dim, bool keepdim, *, ScalarType dtype) -> Tensor");
    return table->getOp<Tensor (const Tensor &, IntArrayRef, bool, ScalarType)>(tensorTypeIdToBackend(type_id()), is_variable())(*this, dim, keepdim, dtype);
}
inline Tensor Tensor::mean(IntArrayRef dim, bool keepdim) const {
    static auto table = globalATenDispatch().getOpTable("aten::mean(Tensor self, int[1] dim, bool keepdim=False) -> Tensor");
    return table->getOp<Tensor (const Tensor &, IntArrayRef, bool)>(tensorTypeIdToBackend(type_id()), is_variable())(*this, dim, keepdim);
}
inline Tensor Tensor::mean(IntArrayRef dim, ScalarType dtype) const {
    static auto table = globalATenDispatch().getOpTable("aten::mean(Tensor self, int[1] dim, *, ScalarType dtype) -> Tensor");
    return table->getOp<Tensor (const Tensor &, IntArrayRef, ScalarType)>(tensorTypeIdToBackend(type_id()), is_variable())(*this, dim, dtype);
}
inline std::tuple<Tensor,Tensor> Tensor::median(int64_t dim, bool keepdim) const {
    static auto table = globalATenDispatch().getOpTable("aten::median(Tensor self, int dim, bool keepdim=False) -> (Tensor values, Tensor indices)");
    return table->getOp<std::tuple<Tensor,Tensor> (const Tensor &, int64_t, bool)>(tensorTypeIdToBackend(type_id()), is_variable())(*this, dim, keepdim);
}
inline std::tuple<Tensor,Tensor> Tensor::min(int64_t dim, bool keepdim) const {
    static auto table = globalATenDispatch().getOpTable("aten::min(Tensor self, int dim, bool keepdim=False) -> (Tensor values, Tensor indices)");
    return table->getOp<std::tuple<Tensor,Tensor> (const Tensor &, int64_t, bool)>(tensorTypeIdToBackend(type_id()), is_variable())(*this, dim, keepdim);
}
inline Tensor Tensor::min_values(IntArrayRef dim, bool keepdim) const {
    static auto table = globalATenDispatch().getOpTable("aten::min_values(Tensor self, int[1] dim, bool keepdim=False) -> Tensor");
    return table->getOp<Tensor (const Tensor &, IntArrayRef, bool)>(tensorTypeIdToBackend(type_id()), is_variable())(*this, dim, keepdim);
}
inline Tensor Tensor::mm(const Tensor & mat2) const {
    static auto table = globalATenDispatch().getOpTable("aten::mm(Tensor self, Tensor mat2) -> Tensor");
    return table->getOp<Tensor (const Tensor &, const Tensor &)>(tensorTypeIdToBackend(type_id()), is_variable())(*this, mat2);
}
inline std::tuple<Tensor,Tensor> Tensor::mode(int64_t dim, bool keepdim) const {
    static auto table = globalATenDispatch().getOpTable("aten::mode(Tensor self, int dim=-1, bool keepdim=False) -> (Tensor values, Tensor indices)");
    return table->getOp<std::tuple<Tensor,Tensor> (const Tensor &, int64_t, bool)>(tensorTypeIdToBackend(type_id()), is_variable())(*this, dim, keepdim);
}
inline Tensor Tensor::mul(const Tensor & other) const {
    static auto table = globalATenDispatch().getOpTable("aten::mul(Tensor self, Tensor other) -> Tensor");
    return table->getOp<Tensor (const Tensor &, const Tensor &)>(tensorTypeIdToBackend(type_id()), is_variable())(*this, other);
}
inline Tensor & Tensor::mul_(const Tensor & other) {
    static auto table = globalATenDispatch().getOpTable("aten::mul_(Tensor(a!) self, Tensor other) -> Tensor(a!)");
    return table->getOp<Tensor & (Tensor &, const Tensor &)>(tensorTypeIdToBackend(type_id()), is_variable())(*this, other);
}
inline Tensor Tensor::mul(Scalar other) const {
    static auto table = globalATenDispatch().getOpTable("aten::mul(Tensor self, Scalar other) -> Tensor");
    return table->getOp<Tensor (const Tensor &, Scalar)>(tensorTypeIdToBackend(type_id()), is_variable())(*this, other);
}
inline Tensor & Tensor::mul_(Scalar other) {
    static auto table = globalATenDispatch().getOpTable("aten::mul_(Tensor(a!) self, Scalar other) -> Tensor(a!)");
    return table->getOp<Tensor & (Tensor &, Scalar)>(tensorTypeIdToBackend(type_id()), is_variable())(*this, other);
}
inline Tensor Tensor::mv(const Tensor & vec) const {
    static auto table = globalATenDispatch().getOpTable("aten::mv(Tensor self, Tensor vec) -> Tensor");
    return table->getOp<Tensor (const Tensor &, const Tensor &)>(tensorTypeIdToBackend(type_id()), is_variable())(*this, vec);
}
inline Tensor Tensor::mvlgamma(int64_t p) const {
    static auto table = globalATenDispatch().getOpTable("aten::mvlgamma(Tensor self, int p) -> Tensor");
    return table->getOp<Tensor (const Tensor &, int64_t)>(tensorTypeIdToBackend(type_id()), is_variable())(*this, p);
}
inline Tensor & Tensor::mvlgamma_(int64_t p) {
    static auto table = globalATenDispatch().getOpTable("aten::mvlgamma_(Tensor(a!) self, int p) -> Tensor(a!)");
    return table->getOp<Tensor & (Tensor &, int64_t)>(tensorTypeIdToBackend(type_id()), is_variable())(*this, p);
}
inline Tensor Tensor::narrow_copy(int64_t dim, int64_t start, int64_t length) const {
    static auto table = globalATenDispatch().getOpTable("aten::narrow_copy(Tensor self, int dim, int start, int length) -> Tensor");
    return table->getOp<Tensor (const Tensor &, int64_t, int64_t, int64_t)>(tensorTypeIdToBackend(type_id()), is_variable())(*this, dim, start, length);
}
inline Tensor Tensor::narrow(int64_t dim, int64_t start, int64_t length) const {
    static auto table = globalATenDispatch().getOpTable("aten::narrow(Tensor(a) self, int dim, int start, int length) -> Tensor(a)");
    return table->getOp<Tensor (const Tensor &, int64_t, int64_t, int64_t)>(tensorTypeIdToBackend(type_id()), is_variable())(*this, dim, start, length);
}
inline Tensor Tensor::permute(IntArrayRef dims) const {
    static auto table = globalATenDispatch().getOpTable("aten::permute(Tensor(a) self, int[] dims) -> Tensor(a)");
    return table->getOp<Tensor (const Tensor &, IntArrayRef)>(tensorTypeIdToBackend(type_id()), is_variable())(*this, dims);
}
inline Tensor Tensor::numpy_T() const {
    static auto table = globalATenDispatch().getOpTable("aten::numpy_T(Tensor(a) self) -> Tensor(a)");
    return table->getOp<Tensor (const Tensor &)>(tensorTypeIdToBackend(type_id()), is_variable())(*this);
}
inline Tensor Tensor::pin_memory() const {
    static auto table = globalATenDispatch().getOpTable("aten::pin_memory(Tensor self) -> Tensor");
    return table->getOp<Tensor (const Tensor &)>(tensorTypeIdToBackend(type_id()), is_variable())(*this);
}
inline Tensor Tensor::pinverse(double rcond) const {
    static auto table = globalATenDispatch().getOpTable("aten::pinverse(Tensor self, float rcond=1e-15) -> Tensor");
    return table->getOp<Tensor (const Tensor &, double)>(tensorTypeIdToBackend(type_id()), is_variable())(*this, rcond);
}
inline Tensor Tensor::reciprocal() const {
    static auto table = globalATenDispatch().getOpTable("aten::reciprocal(Tensor self) -> Tensor");
    return table->getOp<Tensor (const Tensor &)>(tensorTypeIdToBackend(type_id()), is_variable())(*this);
}
inline Tensor & Tensor::reciprocal_() {
    static auto table = globalATenDispatch().getOpTable("aten::reciprocal_(Tensor(a!) self) -> Tensor(a!)");
    return table->getOp<Tensor & (Tensor &)>(tensorTypeIdToBackend(type_id()), is_variable())(*this);
}
inline Tensor Tensor::neg() const {
    static auto table = globalATenDispatch().getOpTable("aten::neg(Tensor self) -> Tensor");
    return table->getOp<Tensor (const Tensor &)>(tensorTypeIdToBackend(type_id()), is_variable())(*this);
}
inline Tensor & Tensor::neg_() {
    static auto table = globalATenDispatch().getOpTable("aten::neg_(Tensor(a!) self) -> Tensor(a!)");
    return table->getOp<Tensor & (Tensor &)>(tensorTypeIdToBackend(type_id()), is_variable())(*this);
}
inline Tensor Tensor::repeat(IntArrayRef repeats) const {
    static auto table = globalATenDispatch().getOpTable("aten::repeat(Tensor self, int[] repeats) -> Tensor");
    return table->getOp<Tensor (const Tensor &, IntArrayRef)>(tensorTypeIdToBackend(type_id()), is_variable())(*this, repeats);
}
inline Tensor Tensor::repeat_interleave(const Tensor & repeats, c10::optional<int64_t> dim) const {
    static auto table = globalATenDispatch().getOpTable("aten::repeat_interleave(Tensor self, Tensor repeats, int? dim=None) -> Tensor");
    return table->getOp<Tensor (const Tensor &, const Tensor &, c10::optional<int64_t>)>(tensorTypeIdToBackend(type_id()), is_variable())(*this, repeats, dim);
}
inline Tensor Tensor::repeat_interleave(int64_t repeats, c10::optional<int64_t> dim) const {
    static auto table = globalATenDispatch().getOpTable("aten::repeat_interleave(Tensor self, int repeats, int? dim=None) -> Tensor");
    return table->getOp<Tensor (const Tensor &, int64_t, c10::optional<int64_t>)>(tensorTypeIdToBackend(type_id()), is_variable())(*this, repeats, dim);
}
inline Tensor Tensor::reshape(IntArrayRef shape) const {
    static auto table = globalATenDispatch().getOpTable("aten::reshape(Tensor self, int[] shape) -> Tensor");
    return table->getOp<Tensor (const Tensor &, IntArrayRef)>(tensorTypeIdToBackend(type_id()), is_variable())(*this, shape);
}
inline Tensor Tensor::reshape_as(const Tensor & other) const {
    static auto table = globalATenDispatch().getOpTable("aten::reshape_as(Tensor self, Tensor other) -> Tensor");
    return table->getOp<Tensor (const Tensor &, const Tensor &)>(tensorTypeIdToBackend(type_id()), is_variable())(*this, other);
}
inline Tensor Tensor::round() const {
    static auto table = globalATenDispatch().getOpTable("aten::round(Tensor self) -> Tensor");
    return table->getOp<Tensor (const Tensor &)>(tensorTypeIdToBackend(type_id()), is_variable())(*this);
}
inline Tensor & Tensor::round_() {
    static auto table = globalATenDispatch().getOpTable("aten::round_(Tensor(a!) self) -> Tensor(a!)");
    return table->getOp<Tensor & (Tensor &)>(tensorTypeIdToBackend(type_id()), is_variable())(*this);
}
inline Tensor Tensor::relu() const {
    static auto table = globalATenDispatch().getOpTable("aten::relu(Tensor self) -> Tensor");
    return table->getOp<Tensor (const Tensor &)>(tensorTypeIdToBackend(type_id()), is_variable())(*this);
}
inline Tensor & Tensor::relu_() {
    static auto table = globalATenDispatch().getOpTable("aten::relu_(Tensor(a!) self) -> Tensor(a!)");
    return table->getOp<Tensor & (Tensor &)>(tensorTypeIdToBackend(type_id()), is_variable())(*this);
}
inline Tensor Tensor::prelu(const Tensor & weight) const {
    static auto table = globalATenDispatch().getOpTable("aten::prelu(Tensor self, Tensor weight) -> Tensor");
    return table->getOp<Tensor (const Tensor &, const Tensor &)>(tensorTypeIdToBackend(type_id()), is_variable())(*this, weight);
}
inline std::tuple<Tensor,Tensor> Tensor::prelu_backward(const Tensor & grad_output, const Tensor & weight) const {
    static auto table = globalATenDispatch().getOpTable("aten::prelu_backward(Tensor grad_output, Tensor self, Tensor weight) -> (Tensor, Tensor)");
    return table->getOp<std::tuple<Tensor,Tensor> (const Tensor &, const Tensor &, const Tensor &)>(tensorTypeIdToBackend(type_id()), is_variable())(grad_output, *this, weight);
}
inline Tensor Tensor::hardshrink(Scalar lambd) const {
    static auto table = globalATenDispatch().getOpTable("aten::hardshrink(Tensor self, Scalar lambd=0.5) -> Tensor");
    return table->getOp<Tensor (const Tensor &, Scalar)>(tensorTypeIdToBackend(type_id()), is_variable())(*this, lambd);
}
inline Tensor Tensor::hardshrink_backward(const Tensor & grad_out, Scalar lambd) const {
    static auto table = globalATenDispatch().getOpTable("aten::hardshrink_backward(Tensor grad_out, Tensor self, Scalar lambd) -> Tensor");
    return table->getOp<Tensor (const Tensor &, const Tensor &, Scalar)>(tensorTypeIdToBackend(type_id()), is_variable())(grad_out, *this, lambd);
}
inline Tensor Tensor::rsqrt() const {
    static auto table = globalATenDispatch().getOpTable("aten::rsqrt(Tensor self) -> Tensor");
    return table->getOp<Tensor (const Tensor &)>(tensorTypeIdToBackend(type_id()), is_variable())(*this);
}
inline Tensor & Tensor::rsqrt_() {
    static auto table = globalATenDispatch().getOpTable("aten::rsqrt_(Tensor(a!) self) -> Tensor(a!)");
    return table->getOp<Tensor & (Tensor &)>(tensorTypeIdToBackend(type_id()), is_variable())(*this);
<<<<<<< HEAD
=======
}
#ifdef NAMEDTENSOR_ENABLED
inline Tensor Tensor::select(Dimname dim, int64_t index) const {
    static auto table = globalATenDispatch().getOpTable("aten::select(Tensor(a) self, Dimname dim, int index) -> Tensor(a)");
    return table->getOp<Tensor (const Tensor &, Dimname, int64_t)>(tensorTypeIdToBackend(type_id()), is_variable())(*this, dim, index);
>>>>>>> 869ce894
}
#endif
inline Tensor Tensor::select(int64_t dim, int64_t index) const {
    static auto table = globalATenDispatch().getOpTable("aten::select(Tensor(a) self, int dim, int index) -> Tensor(a)");
    return table->getOp<Tensor (const Tensor &, int64_t, int64_t)>(tensorTypeIdToBackend(type_id()), is_variable())(*this, dim, index);
}
inline Tensor Tensor::sigmoid() const {
    static auto table = globalATenDispatch().getOpTable("aten::sigmoid(Tensor self) -> Tensor");
    return table->getOp<Tensor (const Tensor &)>(tensorTypeIdToBackend(type_id()), is_variable())(*this);
}
inline Tensor & Tensor::sigmoid_() {
    static auto table = globalATenDispatch().getOpTable("aten::sigmoid_(Tensor(a!) self) -> Tensor(a!)");
    return table->getOp<Tensor & (Tensor &)>(tensorTypeIdToBackend(type_id()), is_variable())(*this);
}
inline Tensor Tensor::sin() const {
    static auto table = globalATenDispatch().getOpTable("aten::sin(Tensor self) -> Tensor");
    return table->getOp<Tensor (const Tensor &)>(tensorTypeIdToBackend(type_id()), is_variable())(*this);
}
inline Tensor & Tensor::sin_() {
    static auto table = globalATenDispatch().getOpTable("aten::sin_(Tensor(a!) self) -> Tensor(a!)");
    return table->getOp<Tensor & (Tensor &)>(tensorTypeIdToBackend(type_id()), is_variable())(*this);
}
inline Tensor Tensor::sinh() const {
    static auto table = globalATenDispatch().getOpTable("aten::sinh(Tensor self) -> Tensor");
    return table->getOp<Tensor (const Tensor &)>(tensorTypeIdToBackend(type_id()), is_variable())(*this);
}
inline Tensor & Tensor::sinh_() {
    static auto table = globalATenDispatch().getOpTable("aten::sinh_(Tensor(a!) self) -> Tensor(a!)");
    return table->getOp<Tensor & (Tensor &)>(tensorTypeIdToBackend(type_id()), is_variable())(*this);
}
inline Tensor Tensor::detach() const {
    static auto table = globalATenDispatch().getOpTable("aten::detach(Tensor self) -> Tensor");
    return table->getOp<Tensor (const Tensor &)>(tensorTypeIdToBackend(type_id()), is_variable())(*this);
}
inline Tensor & Tensor::detach_() {
    static auto table = globalATenDispatch().getOpTable("aten::detach_(Tensor(a!) self) -> Tensor(a!)");
    return table->getOp<Tensor & (Tensor &)>(tensorTypeIdToBackend(type_id()), is_variable())(*this);
}
inline int64_t Tensor::size(int64_t dim) const {
    static auto table = globalATenDispatch().getOpTable("aten::size(Tensor self, int dim) -> int");
    return table->getOp<int64_t (const Tensor &, int64_t)>(tensorTypeIdToBackend(type_id()), is_variable())(*this, dim);
}
inline Tensor Tensor::slice(int64_t dim, int64_t start, int64_t end, int64_t step) const {
    static auto table = globalATenDispatch().getOpTable("aten::slice(Tensor(a) self, int dim=0, int start=0, int end=9223372036854775807, int step=1) -> Tensor(a)");
    return table->getOp<Tensor (const Tensor &, int64_t, int64_t, int64_t, int64_t)>(tensorTypeIdToBackend(type_id()), is_variable())(*this, dim, start, end, step);
}
inline std::tuple<Tensor,Tensor> Tensor::slogdet() const {
    static auto table = globalATenDispatch().getOpTable("aten::slogdet(Tensor self) -> (Tensor sign, Tensor logabsdet)");
    return table->getOp<std::tuple<Tensor,Tensor> (const Tensor &)>(tensorTypeIdToBackend(type_id()), is_variable())(*this);
}
inline Tensor Tensor::smm(const Tensor & mat2) const {
    static auto table = globalATenDispatch().getOpTable("aten::smm(Tensor self, Tensor mat2) -> Tensor");
    return table->getOp<Tensor (const Tensor &, const Tensor &)>(tensorTypeIdToBackend(type_id()), is_variable())(*this, mat2);
}
inline Tensor Tensor::softmax(int64_t dim, ScalarType dtype) const {
    static auto table = globalATenDispatch().getOpTable("aten::softmax(Tensor self, int dim, ScalarType dtype) -> Tensor");
    return table->getOp<Tensor (const Tensor &, int64_t, ScalarType)>(tensorTypeIdToBackend(type_id()), is_variable())(*this, dim, dtype);
}
inline Tensor Tensor::softmax(int64_t dim) const {
    static auto table = globalATenDispatch().getOpTable("aten::softmax(Tensor self, int dim) -> Tensor");
    return table->getOp<Tensor (const Tensor &, int64_t)>(tensorTypeIdToBackend(type_id()), is_variable())(*this, dim);
}
inline std::vector<Tensor> Tensor::split(int64_t split_size, int64_t dim) const {
    static auto table = globalATenDispatch().getOpTable("aten::split(Tensor(a) self, int split_size, int dim=0) -> Tensor(a)[]");
    return table->getOp<std::vector<Tensor> (const Tensor &, int64_t, int64_t)>(tensorTypeIdToBackend(type_id()), is_variable())(*this, split_size, dim);
}
inline std::vector<Tensor> Tensor::split_with_sizes(IntArrayRef split_sizes, int64_t dim) const {
    static auto table = globalATenDispatch().getOpTable("aten::split_with_sizes(Tensor self, int[] split_sizes, int dim=0) -> Tensor[]");
    return table->getOp<std::vector<Tensor> (const Tensor &, IntArrayRef, int64_t)>(tensorTypeIdToBackend(type_id()), is_variable())(*this, split_sizes, dim);
}
inline Tensor Tensor::squeeze() const {
    static auto table = globalATenDispatch().getOpTable("aten::squeeze(Tensor(a) self) -> Tensor(a)");
    return table->getOp<Tensor (const Tensor &)>(tensorTypeIdToBackend(type_id()), is_variable())(*this);
}
inline Tensor Tensor::squeeze(int64_t dim) const {
    static auto table = globalATenDispatch().getOpTable("aten::squeeze(Tensor(a) self, int dim) -> Tensor(a)");
    return table->getOp<Tensor (const Tensor &, int64_t)>(tensorTypeIdToBackend(type_id()), is_variable())(*this, dim);
}
inline Tensor & Tensor::squeeze_() {
    static auto table = globalATenDispatch().getOpTable("aten::squeeze_(Tensor(a!) self) -> Tensor(a!)");
    return table->getOp<Tensor & (Tensor &)>(tensorTypeIdToBackend(type_id()), is_variable())(*this);
}
inline Tensor & Tensor::squeeze_(int64_t dim) {
    static auto table = globalATenDispatch().getOpTable("aten::squeeze_(Tensor(a!) self, int dim) -> Tensor(a!)");
    return table->getOp<Tensor & (Tensor &, int64_t)>(tensorTypeIdToBackend(type_id()), is_variable())(*this, dim);
}
inline Tensor Tensor::sspaddmm(const Tensor & mat1, const Tensor & mat2, Scalar beta, Scalar alpha) const {
    static auto table = globalATenDispatch().getOpTable("aten::sspaddmm(Tensor self, Tensor mat1, Tensor mat2, *, Scalar beta=1, Scalar alpha=1) -> Tensor");
    return table->getOp<Tensor (const Tensor &, const Tensor &, const Tensor &, Scalar, Scalar)>(tensorTypeIdToBackend(type_id()), is_variable())(*this, mat1, mat2, beta, alpha);
}
inline Tensor Tensor::stft(int64_t n_fft, c10::optional<int64_t> hop_length, c10::optional<int64_t> win_length, const Tensor & window, bool normalized, bool onesided) const {
    static auto table = globalATenDispatch().getOpTable("aten::stft(Tensor self, int n_fft, int? hop_length=None, int? win_length=None, Tensor? window=None, bool normalized=False, bool onesided=True) -> Tensor");
    return table->getOp<Tensor (const Tensor &, int64_t, c10::optional<int64_t>, c10::optional<int64_t>, const Tensor &, bool, bool)>(tensorTypeIdToBackend(type_id()), is_variable())(*this, n_fft, hop_length, win_length, window, normalized, onesided);
}
inline int64_t Tensor::stride(int64_t dim) const {
    static auto table = globalATenDispatch().getOpTable("aten::stride(Tensor self, int dim) -> int");
    return table->getOp<int64_t (const Tensor &, int64_t)>(tensorTypeIdToBackend(type_id()), is_variable())(*this, dim);
}
inline Tensor Tensor::sum(ScalarType dtype) const {
    static auto table = globalATenDispatch().getOpTable("aten::sum(Tensor self, *, ScalarType dtype) -> Tensor");
    return table->getOp<Tensor (const Tensor &, ScalarType)>(tensorTypeIdToBackend(type_id()), is_variable())(*this, dtype);
}
inline Tensor Tensor::sum() const {
    static auto table = globalATenDispatch().getOpTable("aten::sum(Tensor self) -> Tensor");
    return table->getOp<Tensor (const Tensor &)>(tensorTypeIdToBackend(type_id()), is_variable())(*this);
}
inline Tensor Tensor::sum(IntArrayRef dim, bool keepdim, ScalarType dtype) const {
    static auto table = globalATenDispatch().getOpTable("aten::sum(Tensor self, int[1] dim, bool keepdim, *, ScalarType dtype) -> Tensor");
    return table->getOp<Tensor (const Tensor &, IntArrayRef, bool, ScalarType)>(tensorTypeIdToBackend(type_id()), is_variable())(*this, dim, keepdim, dtype);
}
inline Tensor Tensor::sum(IntArrayRef dim, bool keepdim) const {
    static auto table = globalATenDispatch().getOpTable("aten::sum(Tensor self, int[1] dim, bool keepdim=False) -> Tensor");
    return table->getOp<Tensor (const Tensor &, IntArrayRef, bool)>(tensorTypeIdToBackend(type_id()), is_variable())(*this, dim, keepdim);
}
inline Tensor Tensor::sum(IntArrayRef dim, ScalarType dtype) const {
    static auto table = globalATenDispatch().getOpTable("aten::sum(Tensor self, int[1] dim, *, ScalarType dtype) -> Tensor");
    return table->getOp<Tensor (const Tensor &, IntArrayRef, ScalarType)>(tensorTypeIdToBackend(type_id()), is_variable())(*this, dim, dtype);
}
inline Tensor Tensor::sum_to_size(IntArrayRef size) const {
    static auto table = globalATenDispatch().getOpTable("aten::sum_to_size(Tensor self, int[] size) -> Tensor");
    return table->getOp<Tensor (const Tensor &, IntArrayRef)>(tensorTypeIdToBackend(type_id()), is_variable())(*this, size);
}
inline Tensor Tensor::sqrt() const {
    static auto table = globalATenDispatch().getOpTable("aten::sqrt(Tensor self) -> Tensor");
    return table->getOp<Tensor (const Tensor &)>(tensorTypeIdToBackend(type_id()), is_variable())(*this);
}
inline Tensor & Tensor::sqrt_() {
    static auto table = globalATenDispatch().getOpTable("aten::sqrt_(Tensor(a!) self) -> Tensor(a!)");
    return table->getOp<Tensor & (Tensor &)>(tensorTypeIdToBackend(type_id()), is_variable())(*this);
}
inline Tensor Tensor::std(bool unbiased) const {
    static auto table = globalATenDispatch().getOpTable("aten::std(Tensor self, bool unbiased=True) -> Tensor");
    return table->getOp<Tensor (const Tensor &, bool)>(tensorTypeIdToBackend(type_id()), is_variable())(*this, unbiased);
}
inline Tensor Tensor::std(IntArrayRef dim, bool unbiased, bool keepdim) const {
    static auto table = globalATenDispatch().getOpTable("aten::std(Tensor self, int[1] dim, bool unbiased=True, bool keepdim=False) -> Tensor");
    return table->getOp<Tensor (const Tensor &, IntArrayRef, bool, bool)>(tensorTypeIdToBackend(type_id()), is_variable())(*this, dim, unbiased, keepdim);
}
inline Tensor Tensor::prod(ScalarType dtype) const {
    static auto table = globalATenDispatch().getOpTable("aten::prod(Tensor self, *, ScalarType dtype) -> Tensor");
    return table->getOp<Tensor (const Tensor &, ScalarType)>(tensorTypeIdToBackend(type_id()), is_variable())(*this, dtype);
}
inline Tensor Tensor::prod() const {
    static auto table = globalATenDispatch().getOpTable("aten::prod(Tensor self) -> Tensor");
    return table->getOp<Tensor (const Tensor &)>(tensorTypeIdToBackend(type_id()), is_variable())(*this);
}
inline Tensor Tensor::prod(int64_t dim, bool keepdim, ScalarType dtype) const {
    static auto table = globalATenDispatch().getOpTable("aten::prod(Tensor self, int dim, bool keepdim, *, ScalarType dtype) -> Tensor");
    return table->getOp<Tensor (const Tensor &, int64_t, bool, ScalarType)>(tensorTypeIdToBackend(type_id()), is_variable())(*this, dim, keepdim, dtype);
}
inline Tensor Tensor::prod(int64_t dim, bool keepdim) const {
    static auto table = globalATenDispatch().getOpTable("aten::prod(Tensor self, int dim, bool keepdim=False) -> Tensor");
    return table->getOp<Tensor (const Tensor &, int64_t, bool)>(tensorTypeIdToBackend(type_id()), is_variable())(*this, dim, keepdim);
}
inline Tensor Tensor::prod(int64_t dim, ScalarType dtype) const {
    static auto table = globalATenDispatch().getOpTable("aten::prod(Tensor self, int dim, *, ScalarType dtype) -> Tensor");
    return table->getOp<Tensor (const Tensor &, int64_t, ScalarType)>(tensorTypeIdToBackend(type_id()), is_variable())(*this, dim, dtype);
}
inline Tensor Tensor::t() const {
    static auto table = globalATenDispatch().getOpTable("aten::t(Tensor(a) self) -> Tensor(a)");
    return table->getOp<Tensor (const Tensor &)>(tensorTypeIdToBackend(type_id()), is_variable())(*this);
}
inline Tensor & Tensor::t_() {
    static auto table = globalATenDispatch().getOpTable("aten::t_(Tensor(a!) self) -> Tensor(a!)");
    return table->getOp<Tensor & (Tensor &)>(tensorTypeIdToBackend(type_id()), is_variable())(*this);
}
inline Tensor Tensor::tan() const {
    static auto table = globalATenDispatch().getOpTable("aten::tan(Tensor self) -> Tensor");
    return table->getOp<Tensor (const Tensor &)>(tensorTypeIdToBackend(type_id()), is_variable())(*this);
}
inline Tensor & Tensor::tan_() {
    static auto table = globalATenDispatch().getOpTable("aten::tan_(Tensor(a!) self) -> Tensor(a!)");
    return table->getOp<Tensor & (Tensor &)>(tensorTypeIdToBackend(type_id()), is_variable())(*this);
}
inline Tensor Tensor::tanh() const {
    static auto table = globalATenDispatch().getOpTable("aten::tanh(Tensor self) -> Tensor");
    return table->getOp<Tensor (const Tensor &)>(tensorTypeIdToBackend(type_id()), is_variable())(*this);
}
inline Tensor & Tensor::tanh_() {
    static auto table = globalATenDispatch().getOpTable("aten::tanh_(Tensor(a!) self) -> Tensor(a!)");
    return table->getOp<Tensor & (Tensor &)>(tensorTypeIdToBackend(type_id()), is_variable())(*this);
}
inline Tensor Tensor::transpose(int64_t dim0, int64_t dim1) const {
    static auto table = globalATenDispatch().getOpTable("aten::transpose(Tensor(a) self, int dim0, int dim1) -> Tensor(a)");
    return table->getOp<Tensor (const Tensor &, int64_t, int64_t)>(tensorTypeIdToBackend(type_id()), is_variable())(*this, dim0, dim1);
}
inline Tensor & Tensor::transpose_(int64_t dim0, int64_t dim1) {
    static auto table = globalATenDispatch().getOpTable("aten::transpose_(Tensor(a!) self, int dim0, int dim1) -> Tensor(a!)");
    return table->getOp<Tensor & (Tensor &, int64_t, int64_t)>(tensorTypeIdToBackend(type_id()), is_variable())(*this, dim0, dim1);
}
inline Tensor Tensor::flip(IntArrayRef dims) const {
    static auto table = globalATenDispatch().getOpTable("aten::flip(Tensor self, int[] dims) -> Tensor");
    return table->getOp<Tensor (const Tensor &, IntArrayRef)>(tensorTypeIdToBackend(type_id()), is_variable())(*this, dims);
}
inline Tensor Tensor::roll(IntArrayRef shifts, IntArrayRef dims) const {
    static auto table = globalATenDispatch().getOpTable("aten::roll(Tensor self, int[1] shifts, int[1] dims=[]) -> Tensor");
    return table->getOp<Tensor (const Tensor &, IntArrayRef, IntArrayRef)>(tensorTypeIdToBackend(type_id()), is_variable())(*this, shifts, dims);
}
inline Tensor Tensor::rot90(int64_t k, IntArrayRef dims) const {
    static auto table = globalATenDispatch().getOpTable("aten::rot90(Tensor self, int k=1, int[] dims=[0,1]) -> Tensor");
    return table->getOp<Tensor (const Tensor &, int64_t, IntArrayRef)>(tensorTypeIdToBackend(type_id()), is_variable())(*this, k, dims);
}
inline Tensor Tensor::trunc() const {
    static auto table = globalATenDispatch().getOpTable("aten::trunc(Tensor self) -> Tensor");
    return table->getOp<Tensor (const Tensor &)>(tensorTypeIdToBackend(type_id()), is_variable())(*this);
}
inline Tensor & Tensor::trunc_() {
    static auto table = globalATenDispatch().getOpTable("aten::trunc_(Tensor(a!) self) -> Tensor(a!)");
    return table->getOp<Tensor & (Tensor &)>(tensorTypeIdToBackend(type_id()), is_variable())(*this);
}
inline Tensor Tensor::type_as(const Tensor & other) const {
    static auto table = globalATenDispatch().getOpTable("aten::type_as(Tensor self, Tensor other) -> Tensor");
    return table->getOp<Tensor (const Tensor &, const Tensor &)>(tensorTypeIdToBackend(type_id()), is_variable())(*this, other);
}
inline Tensor Tensor::unsqueeze(int64_t dim) const {
    static auto table = globalATenDispatch().getOpTable("aten::unsqueeze(Tensor(a) self, int dim) -> Tensor(a)");
    return table->getOp<Tensor (const Tensor &, int64_t)>(tensorTypeIdToBackend(type_id()), is_variable())(*this, dim);
}
inline Tensor & Tensor::unsqueeze_(int64_t dim) {
    static auto table = globalATenDispatch().getOpTable("aten::unsqueeze_(Tensor(a!) self, int dim) -> Tensor(a!)");
    return table->getOp<Tensor & (Tensor &, int64_t)>(tensorTypeIdToBackend(type_id()), is_variable())(*this, dim);
}
inline Tensor Tensor::var(bool unbiased) const {
    static auto table = globalATenDispatch().getOpTable("aten::var(Tensor self, bool unbiased=True) -> Tensor");
    return table->getOp<Tensor (const Tensor &, bool)>(tensorTypeIdToBackend(type_id()), is_variable())(*this, unbiased);
}
inline Tensor Tensor::var(IntArrayRef dim, bool unbiased, bool keepdim) const {
    static auto table = globalATenDispatch().getOpTable("aten::var(Tensor self, int[1] dim, bool unbiased=True, bool keepdim=False) -> Tensor");
    return table->getOp<Tensor (const Tensor &, IntArrayRef, bool, bool)>(tensorTypeIdToBackend(type_id()), is_variable())(*this, dim, unbiased, keepdim);
}
inline Tensor Tensor::view_as(const Tensor & other) const {
    static auto table = globalATenDispatch().getOpTable("aten::view_as(Tensor self, Tensor other) -> Tensor");
    return table->getOp<Tensor (const Tensor &, const Tensor &)>(tensorTypeIdToBackend(type_id()), is_variable())(*this, other);
}
inline Tensor Tensor::where(const Tensor & condition, const Tensor & other) const {
    static auto table = globalATenDispatch().getOpTable("aten::where(Tensor condition, Tensor self, Tensor other) -> Tensor");
    return table->getOp<Tensor (const Tensor &, const Tensor &, const Tensor &)>(tensorTypeIdToBackend(type_id()), is_variable())(condition, *this, other);
}
inline Tensor Tensor::norm(c10::optional<Scalar> p, ScalarType dtype) const {
    static auto table = globalATenDispatch().getOpTable("aten::norm(Tensor self, Scalar? p, *, ScalarType dtype) -> Tensor");
    return table->getOp<Tensor (const Tensor &, c10::optional<Scalar>, ScalarType)>(tensorTypeIdToBackend(type_id()), is_variable())(*this, p, dtype);
}
inline Tensor Tensor::norm(Scalar p) const {
    static auto table = globalATenDispatch().getOpTable("aten::norm(Tensor self, Scalar p=2) -> Tensor");
    return table->getOp<Tensor (const Tensor &, Scalar)>(tensorTypeIdToBackend(type_id()), is_variable())(*this, p);
}
inline Tensor Tensor::norm(c10::optional<Scalar> p, IntArrayRef dim, bool keepdim, ScalarType dtype) const {
    static auto table = globalATenDispatch().getOpTable("aten::norm(Tensor self, Scalar? p, int[1] dim, bool keepdim, *, ScalarType dtype) -> Tensor");
    return table->getOp<Tensor (const Tensor &, c10::optional<Scalar>, IntArrayRef, bool, ScalarType)>(tensorTypeIdToBackend(type_id()), is_variable())(*this, p, dim, keepdim, dtype);
}
inline Tensor Tensor::norm(c10::optional<Scalar> p, IntArrayRef dim, bool keepdim) const {
    static auto table = globalATenDispatch().getOpTable("aten::norm(Tensor self, Scalar? p, int[1] dim, bool keepdim=False) -> Tensor");
    return table->getOp<Tensor (const Tensor &, c10::optional<Scalar>, IntArrayRef, bool)>(tensorTypeIdToBackend(type_id()), is_variable())(*this, p, dim, keepdim);
}
inline Tensor Tensor::clone() const {
    static auto table = globalATenDispatch().getOpTable("aten::clone(Tensor self) -> Tensor");
    return table->getOp<Tensor (const Tensor &)>(tensorTypeIdToBackend(type_id()), is_variable())(*this);
}
inline Tensor & Tensor::resize_as_(const Tensor & the_template) {
    static auto table = globalATenDispatch().getOpTable("aten::resize_as_(Tensor(a!) self, Tensor the_template) -> Tensor(a!)");
    return table->getOp<Tensor & (Tensor &, const Tensor &)>(tensorTypeIdToBackend(type_id()), is_variable())(*this, the_template);
}
inline Tensor Tensor::pow(Scalar exponent) const {
    static auto table = globalATenDispatch().getOpTable("aten::pow(Tensor self, Scalar exponent) -> Tensor");
    return table->getOp<Tensor (const Tensor &, Scalar)>(tensorTypeIdToBackend(type_id()), is_variable())(*this, exponent);
}
inline Tensor & Tensor::zero_() {
    static auto table = globalATenDispatch().getOpTable("aten::zero_(Tensor(a!) self) -> Tensor(a!)");
    return table->getOp<Tensor & (Tensor &)>(tensorTypeIdToBackend(type_id()), is_variable())(*this);
}
inline Tensor Tensor::sub(const Tensor & other, Scalar alpha) const {
    static auto table = globalATenDispatch().getOpTable("aten::sub(Tensor self, Tensor other, *, Scalar alpha=1) -> Tensor");
    return table->getOp<Tensor (const Tensor &, const Tensor &, Scalar)>(tensorTypeIdToBackend(type_id()), is_variable())(*this, other, alpha);
}
inline Tensor & Tensor::sub_(const Tensor & other, Scalar alpha) {
    static auto table = globalATenDispatch().getOpTable("aten::sub_(Tensor(a!) self, Tensor other, *, Scalar alpha=1) -> Tensor(a!)");
    return table->getOp<Tensor & (Tensor &, const Tensor &, Scalar)>(tensorTypeIdToBackend(type_id()), is_variable())(*this, other, alpha);
}
inline Tensor Tensor::sub(Scalar other, Scalar alpha) const {
    static auto table = globalATenDispatch().getOpTable("aten::sub(Tensor self, Scalar other, Scalar alpha=1) -> Tensor");
    return table->getOp<Tensor (const Tensor &, Scalar, Scalar)>(tensorTypeIdToBackend(type_id()), is_variable())(*this, other, alpha);
}
inline Tensor & Tensor::sub_(Scalar other, Scalar alpha) {
    static auto table = globalATenDispatch().getOpTable("aten::sub_(Tensor(a!) self, Scalar other, Scalar alpha=1) -> Tensor(a!)");
    return table->getOp<Tensor & (Tensor &, Scalar, Scalar)>(tensorTypeIdToBackend(type_id()), is_variable())(*this, other, alpha);
}
inline Tensor Tensor::addmm(const Tensor & mat1, const Tensor & mat2, Scalar beta, Scalar alpha) const {
    static auto table = globalATenDispatch().getOpTable("aten::addmm(Tensor self, Tensor mat1, Tensor mat2, *, Scalar beta=1, Scalar alpha=1) -> Tensor");
    return table->getOp<Tensor (const Tensor &, const Tensor &, const Tensor &, Scalar, Scalar)>(tensorTypeIdToBackend(type_id()), is_variable())(*this, mat1, mat2, beta, alpha);
}
inline Tensor & Tensor::addmm_(const Tensor & mat1, const Tensor & mat2, Scalar beta, Scalar alpha) {
    static auto table = globalATenDispatch().getOpTable("aten::addmm_(Tensor(a!) self, Tensor mat1, Tensor mat2, *, Scalar beta=1, Scalar alpha=1) -> Tensor(a!)");
    return table->getOp<Tensor & (Tensor &, const Tensor &, const Tensor &, Scalar, Scalar)>(tensorTypeIdToBackend(type_id()), is_variable())(*this, mat1, mat2, beta, alpha);
}
inline Tensor & Tensor::sparse_resize_(IntArrayRef size, int64_t sparse_dim, int64_t dense_dim) {
    static auto table = globalATenDispatch().getOpTable("aten::sparse_resize_(Tensor(a!) self, int[] size, int sparse_dim, int dense_dim) -> Tensor(a!)");
    return table->getOp<Tensor & (Tensor &, IntArrayRef, int64_t, int64_t)>(tensorTypeIdToBackend(type_id()), is_variable())(*this, size, sparse_dim, dense_dim);
}
inline Tensor & Tensor::sparse_resize_and_clear_(IntArrayRef size, int64_t sparse_dim, int64_t dense_dim) {
    static auto table = globalATenDispatch().getOpTable("aten::sparse_resize_and_clear_(Tensor(a!) self, int[] size, int sparse_dim, int dense_dim) -> Tensor(a!)");
    return table->getOp<Tensor & (Tensor &, IntArrayRef, int64_t, int64_t)>(tensorTypeIdToBackend(type_id()), is_variable())(*this, size, sparse_dim, dense_dim);
}
inline Tensor Tensor::sparse_mask(const Tensor & mask) const {
    static auto table = globalATenDispatch().getOpTable("aten::sparse_mask(Tensor self, Tensor mask) -> Tensor");
    return table->getOp<Tensor (const Tensor &, const Tensor &)>(tensorTypeIdToBackend(type_id()), is_variable())(*this, mask);
}
inline Tensor Tensor::to_dense() const {
    static auto table = globalATenDispatch().getOpTable("aten::to_dense(Tensor self) -> Tensor");
    return table->getOp<Tensor (const Tensor &)>(tensorTypeIdToBackend(type_id()), is_variable())(*this);
}
inline int64_t Tensor::sparse_dim() const {
    static auto table = globalATenDispatch().getOpTable("aten::sparse_dim(Tensor self) -> int");
    return table->getOp<int64_t (const Tensor &)>(tensorTypeIdToBackend(type_id()), is_variable())(*this);
}
inline int64_t Tensor::_dimI() const {
    static auto table = globalATenDispatch().getOpTable("aten::_dimI(Tensor self) -> int");
    return table->getOp<int64_t (const Tensor &)>(tensorTypeIdToBackend(type_id()), is_variable())(*this);
}
inline int64_t Tensor::dense_dim() const {
    static auto table = globalATenDispatch().getOpTable("aten::dense_dim(Tensor self) -> int");
    return table->getOp<int64_t (const Tensor &)>(tensorTypeIdToBackend(type_id()), is_variable())(*this);
}
inline int64_t Tensor::_dimV() const {
    static auto table = globalATenDispatch().getOpTable("aten::_dimV(Tensor self) -> int");
    return table->getOp<int64_t (const Tensor &)>(tensorTypeIdToBackend(type_id()), is_variable())(*this);
}
inline int64_t Tensor::_nnz() const {
    static auto table = globalATenDispatch().getOpTable("aten::_nnz(Tensor self) -> int");
    return table->getOp<int64_t (const Tensor &)>(tensorTypeIdToBackend(type_id()), is_variable())(*this);
}
inline Tensor Tensor::coalesce() const {
    static auto table = globalATenDispatch().getOpTable("aten::coalesce(Tensor self) -> Tensor");
    return table->getOp<Tensor (const Tensor &)>(tensorTypeIdToBackend(type_id()), is_variable())(*this);
}
inline bool Tensor::is_coalesced() const {
    static auto table = globalATenDispatch().getOpTable("aten::is_coalesced(Tensor self) -> bool");
    return table->getOp<bool (const Tensor &)>(tensorTypeIdToBackend(type_id()), is_variable())(*this);
}
inline Tensor Tensor::_indices() const {
    static auto table = globalATenDispatch().getOpTable("aten::_indices(Tensor(a) self) -> Tensor(a)");
    return table->getOp<Tensor (const Tensor &)>(tensorTypeIdToBackend(type_id()), is_variable())(*this);
}
inline Tensor Tensor::_values() const {
    static auto table = globalATenDispatch().getOpTable("aten::_values(Tensor(a) self) -> Tensor(a)");
    return table->getOp<Tensor (const Tensor &)>(tensorTypeIdToBackend(type_id()), is_variable())(*this);
}
inline Tensor & Tensor::_coalesced_(bool coalesced) {
    static auto table = globalATenDispatch().getOpTable("aten::_coalesced_(Tensor(a!) self, bool coalesced) -> Tensor(a!)");
    return table->getOp<Tensor & (Tensor &, bool)>(tensorTypeIdToBackend(type_id()), is_variable())(*this, coalesced);
}
inline Tensor Tensor::indices() const {
    static auto table = globalATenDispatch().getOpTable("aten::indices(Tensor(a) self) -> Tensor(a)");
    return table->getOp<Tensor (const Tensor &)>(tensorTypeIdToBackend(type_id()), is_variable())(*this);
}
inline Tensor Tensor::values() const {
    static auto table = globalATenDispatch().getOpTable("aten::values(Tensor(a) self) -> Tensor(a)");
    return table->getOp<Tensor (const Tensor &)>(tensorTypeIdToBackend(type_id()), is_variable())(*this);
}
inline int64_t Tensor::numel() const {
    static auto table = globalATenDispatch().getOpTable("aten::numel(Tensor self) -> int");
    return table->getOp<int64_t (const Tensor &)>(tensorTypeIdToBackend(type_id()), is_variable())(*this);
}
inline std::vector<Tensor> Tensor::unbind(int64_t dim) const {
    static auto table = globalATenDispatch().getOpTable("aten::unbind(Tensor(a) self, int dim=0) -> Tensor(a)[]");
    return table->getOp<std::vector<Tensor> (const Tensor &, int64_t)>(tensorTypeIdToBackend(type_id()), is_variable())(*this, dim);
}
inline Tensor Tensor::to_sparse(int64_t sparse_dim) const {
    static auto table = globalATenDispatch().getOpTable("aten::to_sparse(Tensor self, int sparse_dim) -> Tensor");
    return table->getOp<Tensor (const Tensor &, int64_t)>(tensorTypeIdToBackend(type_id()), is_variable())(*this, sparse_dim);
}
inline Tensor Tensor::to_sparse() const {
    static auto table = globalATenDispatch().getOpTable("aten::to_sparse(Tensor self) -> Tensor");
    return table->getOp<Tensor (const Tensor &)>(tensorTypeIdToBackend(type_id()), is_variable())(*this);
}
inline Tensor Tensor::to_mkldnn() const {
    static auto table = globalATenDispatch().getOpTable("aten::to_mkldnn(Tensor self) -> Tensor");
    return table->getOp<Tensor (const Tensor &)>(tensorTypeIdToBackend(type_id()), is_variable())(*this);
}
inline Tensor Tensor::dequantize() const {
    static auto table = globalATenDispatch().getOpTable("aten::dequantize(Tensor self) -> Tensor");
    return table->getOp<Tensor (const Tensor &)>(tensorTypeIdToBackend(type_id()), is_variable())(*this);
}
<<<<<<< HEAD
inline Scalar Tensor::q_scale() const {
    static auto table = globalATenDispatch().getOpTable("aten::q_scale(Tensor self) -> Scalar");
    return table->getOp<Scalar (const Tensor &)>(tensorTypeIdToBackend(type_id()), is_variable())(*this);
}
inline Scalar Tensor::q_zero_point() const {
    static auto table = globalATenDispatch().getOpTable("aten::q_zero_point(Tensor self) -> Scalar");
    return table->getOp<Scalar (const Tensor &)>(tensorTypeIdToBackend(type_id()), is_variable())(*this);
=======
inline double Tensor::q_scale() const {
    static auto table = globalATenDispatch().getOpTable("aten::q_scale(Tensor self) -> float");
    return table->getOp<double (const Tensor &)>(tensorTypeIdToBackend(type_id()), is_variable())(*this);
}
inline int64_t Tensor::q_zero_point() const {
    static auto table = globalATenDispatch().getOpTable("aten::q_zero_point(Tensor self) -> int");
    return table->getOp<int64_t (const Tensor &)>(tensorTypeIdToBackend(type_id()), is_variable())(*this);
>>>>>>> 869ce894
}
inline Tensor Tensor::int_repr() const {
    static auto table = globalATenDispatch().getOpTable("aten::int_repr(Tensor self) -> Tensor");
    return table->getOp<Tensor (const Tensor &)>(tensorTypeIdToBackend(type_id()), is_variable())(*this);
}
inline QScheme Tensor::qscheme() const {
    static auto table = globalATenDispatch().getOpTable("aten::qscheme(Tensor self) -> QScheme");
    return table->getOp<QScheme (const Tensor &)>(tensorTypeIdToBackend(type_id()), is_variable())(*this);
}
inline Tensor Tensor::to(const TensorOptions & options, bool non_blocking, bool copy) const {
    static auto table = globalATenDispatch().getOpTable("aten::to(Tensor self, *, ScalarType dtype, Layout layout, Device device, bool pin_memory=False, bool non_blocking=False, bool copy=False) -> Tensor");
    return table->getOp<Tensor (const Tensor &, const TensorOptions &, bool, bool)>(tensorTypeIdToBackend(type_id()), is_variable())(*this, options, non_blocking, copy);
}
inline Tensor Tensor::to(Device device, ScalarType dtype, bool non_blocking, bool copy) const {
    static auto table = globalATenDispatch().getOpTable("aten::to(Tensor self, Device device, ScalarType dtype, bool non_blocking=False, bool copy=False) -> Tensor");
    return table->getOp<Tensor (const Tensor &, Device, ScalarType, bool, bool)>(tensorTypeIdToBackend(type_id()), is_variable())(*this, device, dtype, non_blocking, copy);
}
inline Tensor Tensor::to(ScalarType dtype, bool non_blocking, bool copy) const {
    static auto table = globalATenDispatch().getOpTable("aten::to(Tensor self, ScalarType dtype, bool non_blocking=False, bool copy=False) -> Tensor");
    return table->getOp<Tensor (const Tensor &, ScalarType, bool, bool)>(tensorTypeIdToBackend(type_id()), is_variable())(*this, dtype, non_blocking, copy);
}
inline Tensor Tensor::to(const Tensor & other, bool non_blocking, bool copy) const {
    static auto table = globalATenDispatch().getOpTable("aten::to(Tensor self, Tensor other, bool non_blocking=False, bool copy=False) -> Tensor");
    return table->getOp<Tensor (const Tensor &, const Tensor &, bool, bool)>(tensorTypeIdToBackend(type_id()), is_variable())(*this, other, non_blocking, copy);
}
inline Scalar Tensor::item() const {
    static auto table = globalATenDispatch().getOpTable("aten::item(Tensor self) -> Scalar");
    return table->getOp<Scalar (const Tensor &)>(tensorTypeIdToBackend(type_id()), is_variable())(*this);
}
inline Tensor & Tensor::set_(Storage source) {
    static auto table = globalATenDispatch().getOpTable("aten::set_(Tensor(a!) self, Storage source) -> Tensor(a!)");
    return table->getOp<Tensor & (Tensor &, Storage)>(tensorTypeIdToBackend(type_id()), is_variable())(*this, source);
}
inline Tensor & Tensor::set_(Storage source, int64_t storage_offset, IntArrayRef size, IntArrayRef stride) {
    static auto table = globalATenDispatch().getOpTable("aten::set_(Tensor(a!) self, Storage source, int storage_offset, int[] size, int[] stride=[]) -> Tensor(a!)");
    return table->getOp<Tensor & (Tensor &, Storage, int64_t, IntArrayRef, IntArrayRef)>(tensorTypeIdToBackend(type_id()), is_variable())(*this, source, storage_offset, size, stride);
}
inline Tensor & Tensor::set_(const Tensor & source) {
    static auto table = globalATenDispatch().getOpTable("aten::set_(Tensor(a!) self, Tensor source) -> Tensor(a!)");
    return table->getOp<Tensor & (Tensor &, const Tensor &)>(tensorTypeIdToBackend(type_id()), is_variable())(*this, source);
}
inline Tensor & Tensor::set_() {
    static auto table = globalATenDispatch().getOpTable("aten::set_(Tensor(a!) self) -> Tensor(a!)");
    return table->getOp<Tensor & (Tensor &)>(tensorTypeIdToBackend(type_id()), is_variable())(*this);
}
inline Tensor & Tensor::set_quantizer_(ConstQuantizerPtr quantizer) {
    static auto table = globalATenDispatch().getOpTable("aten::set_quantizer_(Tensor(a!) self, ConstQuantizerPtr quantizer) -> Tensor(a!)");
    return table->getOp<Tensor & (Tensor &, ConstQuantizerPtr)>(tensorTypeIdToBackend(type_id()), is_variable())(*this, quantizer);
}
inline bool Tensor::is_set_to(const Tensor & tensor) const {
    static auto table = globalATenDispatch().getOpTable("aten::is_set_to(Tensor self, Tensor tensor) -> bool");
    return table->getOp<bool (const Tensor &, const Tensor &)>(tensorTypeIdToBackend(type_id()), is_variable())(*this, tensor);
}
inline Tensor & Tensor::masked_fill_(const Tensor & mask, Scalar value) {
    static auto table = globalATenDispatch().getOpTable("aten::masked_fill_(Tensor(a!) self, Tensor mask, Scalar value) -> Tensor(a!)");
    return table->getOp<Tensor & (Tensor &, const Tensor &, Scalar)>(tensorTypeIdToBackend(type_id()), is_variable())(*this, mask, value);
}
inline Tensor Tensor::masked_fill(const Tensor & mask, Scalar value) const {
    static auto table = globalATenDispatch().getOpTable("aten::masked_fill(Tensor self, Tensor mask, Scalar value) -> Tensor");
    return table->getOp<Tensor (const Tensor &, const Tensor &, Scalar)>(tensorTypeIdToBackend(type_id()), is_variable())(*this, mask, value);
}
inline Tensor & Tensor::masked_fill_(const Tensor & mask, const Tensor & value) {
    static auto table = globalATenDispatch().getOpTable("aten::masked_fill_(Tensor(a!) self, Tensor mask, Tensor value) -> Tensor(a!)");
    return table->getOp<Tensor & (Tensor &, const Tensor &, const Tensor &)>(tensorTypeIdToBackend(type_id()), is_variable())(*this, mask, value);
}
inline Tensor Tensor::masked_fill(const Tensor & mask, const Tensor & value) const {
    static auto table = globalATenDispatch().getOpTable("aten::masked_fill(Tensor self, Tensor mask, Tensor value) -> Tensor");
    return table->getOp<Tensor (const Tensor &, const Tensor &, const Tensor &)>(tensorTypeIdToBackend(type_id()), is_variable())(*this, mask, value);
}
inline Tensor & Tensor::masked_scatter_(const Tensor & mask, const Tensor & source) {
    static auto table = globalATenDispatch().getOpTable("aten::masked_scatter_(Tensor(a!) self, Tensor mask, Tensor source) -> Tensor(a!)");
    return table->getOp<Tensor & (Tensor &, const Tensor &, const Tensor &)>(tensorTypeIdToBackend(type_id()), is_variable())(*this, mask, source);
}
inline Tensor Tensor::masked_scatter(const Tensor & mask, const Tensor & source) const {
    static auto table = globalATenDispatch().getOpTable("aten::masked_scatter(Tensor self, Tensor mask, Tensor source) -> Tensor");
    return table->getOp<Tensor (const Tensor &, const Tensor &, const Tensor &)>(tensorTypeIdToBackend(type_id()), is_variable())(*this, mask, source);
}
inline Tensor Tensor::view(IntArrayRef size) const {
    static auto table = globalATenDispatch().getOpTable("aten::view(Tensor(a) self, int[] size) -> Tensor(a)");
    return table->getOp<Tensor (const Tensor &, IntArrayRef)>(tensorTypeIdToBackend(type_id()), is_variable())(*this, size);
}
inline Tensor & Tensor::put_(const Tensor & index, const Tensor & source, bool accumulate) {
    static auto table = globalATenDispatch().getOpTable("aten::put_(Tensor(a!) self, Tensor index, Tensor source, bool accumulate=False) -> Tensor(a!)");
    return table->getOp<Tensor & (Tensor &, const Tensor &, const Tensor &, bool)>(tensorTypeIdToBackend(type_id()), is_variable())(*this, index, source, accumulate);
}
inline Tensor & Tensor::index_add_(int64_t dim, const Tensor & index, const Tensor & source) {
    static auto table = globalATenDispatch().getOpTable("aten::index_add_(Tensor(a!) self, int dim, Tensor index, Tensor source) -> Tensor(a!)");
    return table->getOp<Tensor & (Tensor &, int64_t, const Tensor &, const Tensor &)>(tensorTypeIdToBackend(type_id()), is_variable())(*this, dim, index, source);
}
inline Tensor Tensor::index_add(int64_t dim, const Tensor & index, const Tensor & source) const {
    static auto table = globalATenDispatch().getOpTable("aten::index_add(Tensor self, int dim, Tensor index, Tensor source) -> Tensor");
    return table->getOp<Tensor (const Tensor &, int64_t, const Tensor &, const Tensor &)>(tensorTypeIdToBackend(type_id()), is_variable())(*this, dim, index, source);
}
inline Tensor & Tensor::index_fill_(int64_t dim, const Tensor & index, Scalar value) {
    static auto table = globalATenDispatch().getOpTable("aten::index_fill_(Tensor(a!) self, int dim, Tensor index, Scalar value) -> Tensor(a!)");
    return table->getOp<Tensor & (Tensor &, int64_t, const Tensor &, Scalar)>(tensorTypeIdToBackend(type_id()), is_variable())(*this, dim, index, value);
}
inline Tensor Tensor::index_fill(int64_t dim, const Tensor & index, Scalar value) const {
    static auto table = globalATenDispatch().getOpTable("aten::index_fill(Tensor self, int dim, Tensor index, Scalar value) -> Tensor");
    return table->getOp<Tensor (const Tensor &, int64_t, const Tensor &, Scalar)>(tensorTypeIdToBackend(type_id()), is_variable())(*this, dim, index, value);
}
inline Tensor & Tensor::index_fill_(int64_t dim, const Tensor & index, const Tensor & value) {
    static auto table = globalATenDispatch().getOpTable("aten::index_fill_(Tensor(a!) self, int dim, Tensor index, Tensor value) -> Tensor(a!)");
    return table->getOp<Tensor & (Tensor &, int64_t, const Tensor &, const Tensor &)>(tensorTypeIdToBackend(type_id()), is_variable())(*this, dim, index, value);
}
inline Tensor Tensor::index_fill(int64_t dim, const Tensor & index, const Tensor & value) const {
    static auto table = globalATenDispatch().getOpTable("aten::index_fill(Tensor self, int dim, Tensor index, Tensor value) -> Tensor");
    return table->getOp<Tensor (const Tensor &, int64_t, const Tensor &, const Tensor &)>(tensorTypeIdToBackend(type_id()), is_variable())(*this, dim, index, value);
}
inline Tensor & Tensor::scatter_(int64_t dim, const Tensor & index, const Tensor & src) {
    static auto table = globalATenDispatch().getOpTable("aten::scatter_(Tensor(a!) self, int dim, Tensor index, Tensor src) -> Tensor(a!)");
    return table->getOp<Tensor & (Tensor &, int64_t, const Tensor &, const Tensor &)>(tensorTypeIdToBackend(type_id()), is_variable())(*this, dim, index, src);
}
inline Tensor Tensor::scatter(int64_t dim, const Tensor & index, const Tensor & src) const {
    static auto table = globalATenDispatch().getOpTable("aten::scatter(Tensor self, int dim, Tensor index, Tensor src) -> Tensor");
    return table->getOp<Tensor (const Tensor &, int64_t, const Tensor &, const Tensor &)>(tensorTypeIdToBackend(type_id()), is_variable())(*this, dim, index, src);
}
inline Tensor & Tensor::scatter_(int64_t dim, const Tensor & index, Scalar value) {
    static auto table = globalATenDispatch().getOpTable("aten::scatter_(Tensor(a!) self, int dim, Tensor index, Scalar value) -> Tensor(a!)");
    return table->getOp<Tensor & (Tensor &, int64_t, const Tensor &, Scalar)>(tensorTypeIdToBackend(type_id()), is_variable())(*this, dim, index, value);
}
inline Tensor Tensor::scatter(int64_t dim, const Tensor & index, Scalar value) const {
    static auto table = globalATenDispatch().getOpTable("aten::scatter(Tensor self, int dim, Tensor index, Scalar value) -> Tensor");
    return table->getOp<Tensor (const Tensor &, int64_t, const Tensor &, Scalar)>(tensorTypeIdToBackend(type_id()), is_variable())(*this, dim, index, value);
}
inline Tensor & Tensor::scatter_add_(int64_t dim, const Tensor & index, const Tensor & src) {
    static auto table = globalATenDispatch().getOpTable("aten::scatter_add_(Tensor(a!) self, int dim, Tensor index, Tensor src) -> Tensor(a!)");
    return table->getOp<Tensor & (Tensor &, int64_t, const Tensor &, const Tensor &)>(tensorTypeIdToBackend(type_id()), is_variable())(*this, dim, index, src);
}
inline Tensor Tensor::scatter_add(int64_t dim, const Tensor & index, const Tensor & src) const {
    static auto table = globalATenDispatch().getOpTable("aten::scatter_add(Tensor self, int dim, Tensor index, Tensor src) -> Tensor");
    return table->getOp<Tensor (const Tensor &, int64_t, const Tensor &, const Tensor &)>(tensorTypeIdToBackend(type_id()), is_variable())(*this, dim, index, src);
}
inline Tensor & Tensor::lt_(Scalar other) {
    static auto table = globalATenDispatch().getOpTable("aten::lt_(Tensor(a!) self, Scalar other) -> Tensor(a!)");
    return table->getOp<Tensor & (Tensor &, Scalar)>(tensorTypeIdToBackend(type_id()), is_variable())(*this, other);
}
inline Tensor & Tensor::lt_(const Tensor & other) {
    static auto table = globalATenDispatch().getOpTable("aten::lt_(Tensor(a!) self, Tensor other) -> Tensor(a!)");
    return table->getOp<Tensor & (Tensor &, const Tensor &)>(tensorTypeIdToBackend(type_id()), is_variable())(*this, other);
}
inline Tensor & Tensor::gt_(Scalar other) {
    static auto table = globalATenDispatch().getOpTable("aten::gt_(Tensor(a!) self, Scalar other) -> Tensor(a!)");
    return table->getOp<Tensor & (Tensor &, Scalar)>(tensorTypeIdToBackend(type_id()), is_variable())(*this, other);
}
inline Tensor & Tensor::gt_(const Tensor & other) {
    static auto table = globalATenDispatch().getOpTable("aten::gt_(Tensor(a!) self, Tensor other) -> Tensor(a!)");
    return table->getOp<Tensor & (Tensor &, const Tensor &)>(tensorTypeIdToBackend(type_id()), is_variable())(*this, other);
}
inline Tensor & Tensor::le_(Scalar other) {
    static auto table = globalATenDispatch().getOpTable("aten::le_(Tensor(a!) self, Scalar other) -> Tensor(a!)");
    return table->getOp<Tensor & (Tensor &, Scalar)>(tensorTypeIdToBackend(type_id()), is_variable())(*this, other);
}
inline Tensor & Tensor::le_(const Tensor & other) {
    static auto table = globalATenDispatch().getOpTable("aten::le_(Tensor(a!) self, Tensor other) -> Tensor(a!)");
    return table->getOp<Tensor & (Tensor &, const Tensor &)>(tensorTypeIdToBackend(type_id()), is_variable())(*this, other);
}
inline Tensor & Tensor::ge_(Scalar other) {
    static auto table = globalATenDispatch().getOpTable("aten::ge_(Tensor(a!) self, Scalar other) -> Tensor(a!)");
    return table->getOp<Tensor & (Tensor &, Scalar)>(tensorTypeIdToBackend(type_id()), is_variable())(*this, other);
}
inline Tensor & Tensor::ge_(const Tensor & other) {
    static auto table = globalATenDispatch().getOpTable("aten::ge_(Tensor(a!) self, Tensor other) -> Tensor(a!)");
    return table->getOp<Tensor & (Tensor &, const Tensor &)>(tensorTypeIdToBackend(type_id()), is_variable())(*this, other);
}
inline Tensor & Tensor::eq_(Scalar other) {
    static auto table = globalATenDispatch().getOpTable("aten::eq_(Tensor(a!) self, Scalar other) -> Tensor(a!)");
    return table->getOp<Tensor & (Tensor &, Scalar)>(tensorTypeIdToBackend(type_id()), is_variable())(*this, other);
}
inline Tensor & Tensor::eq_(const Tensor & other) {
    static auto table = globalATenDispatch().getOpTable("aten::eq_(Tensor(a!) self, Tensor other) -> Tensor(a!)");
    return table->getOp<Tensor & (Tensor &, const Tensor &)>(tensorTypeIdToBackend(type_id()), is_variable())(*this, other);
}
inline Tensor & Tensor::ne_(Scalar other) {
    static auto table = globalATenDispatch().getOpTable("aten::ne_(Tensor(a!) self, Scalar other) -> Tensor(a!)");
    return table->getOp<Tensor & (Tensor &, Scalar)>(tensorTypeIdToBackend(type_id()), is_variable())(*this, other);
}
inline Tensor & Tensor::ne_(const Tensor & other) {
    static auto table = globalATenDispatch().getOpTable("aten::ne_(Tensor(a!) self, Tensor other) -> Tensor(a!)");
    return table->getOp<Tensor & (Tensor &, const Tensor &)>(tensorTypeIdToBackend(type_id()), is_variable())(*this, other);
}
inline Tensor Tensor::__and__(Scalar other) const {
    static auto table = globalATenDispatch().getOpTable("aten::__and__(Tensor self, Scalar other) -> Tensor");
    return table->getOp<Tensor (const Tensor &, Scalar)>(tensorTypeIdToBackend(type_id()), is_variable())(*this, other);
}
inline Tensor Tensor::__and__(const Tensor & other) const {
    static auto table = globalATenDispatch().getOpTable("aten::__and__(Tensor self, Tensor other) -> Tensor");
    return table->getOp<Tensor (const Tensor &, const Tensor &)>(tensorTypeIdToBackend(type_id()), is_variable())(*this, other);
}
inline Tensor & Tensor::__iand__(Scalar other) {
    static auto table = globalATenDispatch().getOpTable("aten::__iand__(Tensor(a!) self, Scalar other) -> Tensor(a!)");
    return table->getOp<Tensor & (Tensor &, Scalar)>(tensorTypeIdToBackend(type_id()), is_variable())(*this, other);
}
inline Tensor & Tensor::__iand__(const Tensor & other) {
    static auto table = globalATenDispatch().getOpTable("aten::__iand__(Tensor(a!) self, Tensor other) -> Tensor(a!)");
    return table->getOp<Tensor & (Tensor &, const Tensor &)>(tensorTypeIdToBackend(type_id()), is_variable())(*this, other);
}
inline Tensor Tensor::__or__(Scalar other) const {
    static auto table = globalATenDispatch().getOpTable("aten::__or__(Tensor self, Scalar other) -> Tensor");
    return table->getOp<Tensor (const Tensor &, Scalar)>(tensorTypeIdToBackend(type_id()), is_variable())(*this, other);
}
inline Tensor Tensor::__or__(const Tensor & other) const {
    static auto table = globalATenDispatch().getOpTable("aten::__or__(Tensor self, Tensor other) -> Tensor");
    return table->getOp<Tensor (const Tensor &, const Tensor &)>(tensorTypeIdToBackend(type_id()), is_variable())(*this, other);
}
inline Tensor & Tensor::__ior__(Scalar other) {
    static auto table = globalATenDispatch().getOpTable("aten::__ior__(Tensor(a!) self, Scalar other) -> Tensor(a!)");
    return table->getOp<Tensor & (Tensor &, Scalar)>(tensorTypeIdToBackend(type_id()), is_variable())(*this, other);
}
inline Tensor & Tensor::__ior__(const Tensor & other) {
    static auto table = globalATenDispatch().getOpTable("aten::__ior__(Tensor(a!) self, Tensor other) -> Tensor(a!)");
    return table->getOp<Tensor & (Tensor &, const Tensor &)>(tensorTypeIdToBackend(type_id()), is_variable())(*this, other);
}
inline Tensor Tensor::__xor__(Scalar other) const {
    static auto table = globalATenDispatch().getOpTable("aten::__xor__(Tensor self, Scalar other) -> Tensor");
    return table->getOp<Tensor (const Tensor &, Scalar)>(tensorTypeIdToBackend(type_id()), is_variable())(*this, other);
}
inline Tensor Tensor::__xor__(const Tensor & other) const {
    static auto table = globalATenDispatch().getOpTable("aten::__xor__(Tensor self, Tensor other) -> Tensor");
    return table->getOp<Tensor (const Tensor &, const Tensor &)>(tensorTypeIdToBackend(type_id()), is_variable())(*this, other);
}
inline Tensor & Tensor::__ixor__(Scalar other) {
    static auto table = globalATenDispatch().getOpTable("aten::__ixor__(Tensor(a!) self, Scalar other) -> Tensor(a!)");
    return table->getOp<Tensor & (Tensor &, Scalar)>(tensorTypeIdToBackend(type_id()), is_variable())(*this, other);
}
inline Tensor & Tensor::__ixor__(const Tensor & other) {
    static auto table = globalATenDispatch().getOpTable("aten::__ixor__(Tensor(a!) self, Tensor other) -> Tensor(a!)");
    return table->getOp<Tensor & (Tensor &, const Tensor &)>(tensorTypeIdToBackend(type_id()), is_variable())(*this, other);
}
inline Tensor Tensor::__lshift__(Scalar other) const {
    static auto table = globalATenDispatch().getOpTable("aten::__lshift__(Tensor self, Scalar other) -> Tensor");
    return table->getOp<Tensor (const Tensor &, Scalar)>(tensorTypeIdToBackend(type_id()), is_variable())(*this, other);
}
inline Tensor Tensor::__lshift__(const Tensor & other) const {
    static auto table = globalATenDispatch().getOpTable("aten::__lshift__(Tensor self, Tensor other) -> Tensor");
    return table->getOp<Tensor (const Tensor &, const Tensor &)>(tensorTypeIdToBackend(type_id()), is_variable())(*this, other);
}
inline Tensor & Tensor::__ilshift__(Scalar other) {
    static auto table = globalATenDispatch().getOpTable("aten::__ilshift__(Tensor(a!) self, Scalar other) -> Tensor(a!)");
    return table->getOp<Tensor & (Tensor &, Scalar)>(tensorTypeIdToBackend(type_id()), is_variable())(*this, other);
}
inline Tensor & Tensor::__ilshift__(const Tensor & other) {
    static auto table = globalATenDispatch().getOpTable("aten::__ilshift__(Tensor(a!) self, Tensor other) -> Tensor(a!)");
    return table->getOp<Tensor & (Tensor &, const Tensor &)>(tensorTypeIdToBackend(type_id()), is_variable())(*this, other);
}
inline Tensor Tensor::__rshift__(Scalar other) const {
    static auto table = globalATenDispatch().getOpTable("aten::__rshift__(Tensor self, Scalar other) -> Tensor");
    return table->getOp<Tensor (const Tensor &, Scalar)>(tensorTypeIdToBackend(type_id()), is_variable())(*this, other);
}
inline Tensor Tensor::__rshift__(const Tensor & other) const {
    static auto table = globalATenDispatch().getOpTable("aten::__rshift__(Tensor self, Tensor other) -> Tensor");
    return table->getOp<Tensor (const Tensor &, const Tensor &)>(tensorTypeIdToBackend(type_id()), is_variable())(*this, other);
}
inline Tensor & Tensor::__irshift__(Scalar other) {
    static auto table = globalATenDispatch().getOpTable("aten::__irshift__(Tensor(a!) self, Scalar other) -> Tensor(a!)");
    return table->getOp<Tensor & (Tensor &, Scalar)>(tensorTypeIdToBackend(type_id()), is_variable())(*this, other);
}
inline Tensor & Tensor::__irshift__(const Tensor & other) {
    static auto table = globalATenDispatch().getOpTable("aten::__irshift__(Tensor(a!) self, Tensor other) -> Tensor(a!)");
    return table->getOp<Tensor & (Tensor &, const Tensor &)>(tensorTypeIdToBackend(type_id()), is_variable())(*this, other);
}
inline Tensor & Tensor::lgamma_() {
    static auto table = globalATenDispatch().getOpTable("aten::lgamma_(Tensor(a!) self) -> Tensor(a!)");
    return table->getOp<Tensor & (Tensor &)>(tensorTypeIdToBackend(type_id()), is_variable())(*this);
}
inline Tensor & Tensor::atan2_(const Tensor & other) {
    static auto table = globalATenDispatch().getOpTable("aten::atan2_(Tensor(a!) self, Tensor other) -> Tensor(a!)");
    return table->getOp<Tensor & (Tensor &, const Tensor &)>(tensorTypeIdToBackend(type_id()), is_variable())(*this, other);
}
inline Tensor & Tensor::tril_(int64_t diagonal) {
    static auto table = globalATenDispatch().getOpTable("aten::tril_(Tensor(a!) self, int diagonal=0) -> Tensor(a!)");
    return table->getOp<Tensor & (Tensor &, int64_t)>(tensorTypeIdToBackend(type_id()), is_variable())(*this, diagonal);
}
inline Tensor & Tensor::triu_(int64_t diagonal) {
    static auto table = globalATenDispatch().getOpTable("aten::triu_(Tensor(a!) self, int diagonal=0) -> Tensor(a!)");
    return table->getOp<Tensor & (Tensor &, int64_t)>(tensorTypeIdToBackend(type_id()), is_variable())(*this, diagonal);
}
inline Tensor & Tensor::digamma_() {
    static auto table = globalATenDispatch().getOpTable("aten::digamma_(Tensor(a!) self) -> Tensor(a!)");
    return table->getOp<Tensor & (Tensor &)>(tensorTypeIdToBackend(type_id()), is_variable())(*this);
}
inline Tensor & Tensor::polygamma_(int64_t n) {
    static auto table = globalATenDispatch().getOpTable("aten::polygamma_(Tensor(a!) self, int n) -> Tensor(a!)");
    return table->getOp<Tensor & (Tensor &, int64_t)>(tensorTypeIdToBackend(type_id()), is_variable())(*this, n);
}
inline Tensor & Tensor::erfinv_() {
    static auto table = globalATenDispatch().getOpTable("aten::erfinv_(Tensor(a!) self) -> Tensor(a!)");
    return table->getOp<Tensor & (Tensor &)>(tensorTypeIdToBackend(type_id()), is_variable())(*this);
}
inline Tensor & Tensor::renorm_(Scalar p, int64_t dim, Scalar maxnorm) {
    static auto table = globalATenDispatch().getOpTable("aten::renorm_(Tensor(a!) self, Scalar p, int dim, Scalar maxnorm) -> Tensor(a!)");
    return table->getOp<Tensor & (Tensor &, Scalar, int64_t, Scalar)>(tensorTypeIdToBackend(type_id()), is_variable())(*this, p, dim, maxnorm);
}
inline Tensor & Tensor::pow_(Scalar exponent) {
    static auto table = globalATenDispatch().getOpTable("aten::pow_(Tensor(a!) self, Scalar exponent) -> Tensor(a!)");
    return table->getOp<Tensor & (Tensor &, Scalar)>(tensorTypeIdToBackend(type_id()), is_variable())(*this, exponent);
}
inline Tensor & Tensor::pow_(const Tensor & exponent) {
    static auto table = globalATenDispatch().getOpTable("aten::pow_(Tensor(a!) self, Tensor exponent) -> Tensor(a!)");
    return table->getOp<Tensor & (Tensor &, const Tensor &)>(tensorTypeIdToBackend(type_id()), is_variable())(*this, exponent);
}
inline Tensor & Tensor::lerp_(const Tensor & end, Scalar weight) {
    static auto table = globalATenDispatch().getOpTable("aten::lerp_(Tensor(a!) self, Tensor end, Scalar weight) -> Tensor(a!)");
    return table->getOp<Tensor & (Tensor &, const Tensor &, Scalar)>(tensorTypeIdToBackend(type_id()), is_variable())(*this, end, weight);
}
inline Tensor & Tensor::lerp_(const Tensor & end, const Tensor & weight) {
    static auto table = globalATenDispatch().getOpTable("aten::lerp_(Tensor(a!) self, Tensor end, Tensor weight) -> Tensor(a!)");
    return table->getOp<Tensor & (Tensor &, const Tensor &, const Tensor &)>(tensorTypeIdToBackend(type_id()), is_variable())(*this, end, weight);
}
inline Tensor & Tensor::sign_() {
    static auto table = globalATenDispatch().getOpTable("aten::sign_(Tensor(a!) self) -> Tensor(a!)");
    return table->getOp<Tensor & (Tensor &)>(tensorTypeIdToBackend(type_id()), is_variable())(*this);
}
inline Tensor & Tensor::fmod_(Scalar other) {
    static auto table = globalATenDispatch().getOpTable("aten::fmod_(Tensor(a!) self, Scalar other) -> Tensor(a!)");
    return table->getOp<Tensor & (Tensor &, Scalar)>(tensorTypeIdToBackend(type_id()), is_variable())(*this, other);
}
inline Tensor & Tensor::fmod_(const Tensor & other) {
    static auto table = globalATenDispatch().getOpTable("aten::fmod_(Tensor(a!) self, Tensor other) -> Tensor(a!)");
    return table->getOp<Tensor & (Tensor &, const Tensor &)>(tensorTypeIdToBackend(type_id()), is_variable())(*this, other);
}
inline Tensor & Tensor::remainder_(Scalar other) {
    static auto table = globalATenDispatch().getOpTable("aten::remainder_(Tensor(a!) self, Scalar other) -> Tensor(a!)");
    return table->getOp<Tensor & (Tensor &, Scalar)>(tensorTypeIdToBackend(type_id()), is_variable())(*this, other);
}
inline Tensor & Tensor::remainder_(const Tensor & other) {
    static auto table = globalATenDispatch().getOpTable("aten::remainder_(Tensor(a!) self, Tensor other) -> Tensor(a!)");
    return table->getOp<Tensor & (Tensor &, const Tensor &)>(tensorTypeIdToBackend(type_id()), is_variable())(*this, other);
}
inline Tensor & Tensor::addbmm_(const Tensor & batch1, const Tensor & batch2, Scalar beta, Scalar alpha) {
    static auto table = globalATenDispatch().getOpTable("aten::addbmm_(Tensor(a!) self, Tensor batch1, Tensor batch2, *, Scalar beta=1, Scalar alpha=1) -> Tensor(a!)");
    return table->getOp<Tensor & (Tensor &, const Tensor &, const Tensor &, Scalar, Scalar)>(tensorTypeIdToBackend(type_id()), is_variable())(*this, batch1, batch2, beta, alpha);
}
inline Tensor Tensor::addbmm(const Tensor & batch1, const Tensor & batch2, Scalar beta, Scalar alpha) const {
    static auto table = globalATenDispatch().getOpTable("aten::addbmm(Tensor self, Tensor batch1, Tensor batch2, *, Scalar beta=1, Scalar alpha=1) -> Tensor");
    return table->getOp<Tensor (const Tensor &, const Tensor &, const Tensor &, Scalar, Scalar)>(tensorTypeIdToBackend(type_id()), is_variable())(*this, batch1, batch2, beta, alpha);
}
inline Tensor & Tensor::addcmul_(const Tensor & tensor1, const Tensor & tensor2, Scalar value) {
    static auto table = globalATenDispatch().getOpTable("aten::addcmul_(Tensor(a!) self, Tensor tensor1, Tensor tensor2, *, Scalar value=1) -> Tensor(a!)");
    return table->getOp<Tensor & (Tensor &, const Tensor &, const Tensor &, Scalar)>(tensorTypeIdToBackend(type_id()), is_variable())(*this, tensor1, tensor2, value);
}
inline Tensor & Tensor::addcdiv_(const Tensor & tensor1, const Tensor & tensor2, Scalar value) {
    static auto table = globalATenDispatch().getOpTable("aten::addcdiv_(Tensor(a!) self, Tensor tensor1, Tensor tensor2, *, Scalar value=1) -> Tensor(a!)");
    return table->getOp<Tensor & (Tensor &, const Tensor &, const Tensor &, Scalar)>(tensorTypeIdToBackend(type_id()), is_variable())(*this, tensor1, tensor2, value);
}
inline Tensor & Tensor::random_(int64_t from, int64_t to, Generator * generator) {
    static auto table = globalATenDispatch().getOpTable("aten::random_(Tensor(a!) self, int from, int to, *, Generator? generator=None) -> Tensor(a!)");
    return table->getOp<Tensor & (Tensor &, int64_t, int64_t, Generator *)>(tensorTypeIdToBackend(type_id()), is_variable())(*this, from, to, generator);
}
inline Tensor & Tensor::random_(int64_t to, Generator * generator) {
    static auto table = globalATenDispatch().getOpTable("aten::random_(Tensor(a!) self, int to, *, Generator? generator=None) -> Tensor(a!)");
    return table->getOp<Tensor & (Tensor &, int64_t, Generator *)>(tensorTypeIdToBackend(type_id()), is_variable())(*this, to, generator);
}
inline Tensor & Tensor::random_(Generator * generator) {
    static auto table = globalATenDispatch().getOpTable("aten::random_(Tensor(a!) self, *, Generator? generator=None) -> Tensor(a!)");
    return table->getOp<Tensor & (Tensor &, Generator *)>(tensorTypeIdToBackend(type_id()), is_variable())(*this, generator);
}
inline Tensor & Tensor::uniform_(double from, double to, Generator * generator) {
    static auto table = globalATenDispatch().getOpTable("aten::uniform_(Tensor(a!) self, float from=0, float to=1, *, Generator? generator=None) -> Tensor(a!)");
    return table->getOp<Tensor & (Tensor &, double, double, Generator *)>(tensorTypeIdToBackend(type_id()), is_variable())(*this, from, to, generator);
}
inline Tensor & Tensor::normal_(double mean, double std, Generator * generator) {
    static auto table = globalATenDispatch().getOpTable("aten::normal_(Tensor(a!) self, float mean=0, float std=1, *, Generator? generator=None) -> Tensor(a!)");
    return table->getOp<Tensor & (Tensor &, double, double, Generator *)>(tensorTypeIdToBackend(type_id()), is_variable())(*this, mean, std, generator);
}
inline Tensor & Tensor::cauchy_(double median, double sigma, Generator * generator) {
    static auto table = globalATenDispatch().getOpTable("aten::cauchy_(Tensor(a!) self, float median=0, float sigma=1, *, Generator? generator=None) -> Tensor(a!)");
    return table->getOp<Tensor & (Tensor &, double, double, Generator *)>(tensorTypeIdToBackend(type_id()), is_variable())(*this, median, sigma, generator);
}
inline Tensor & Tensor::log_normal_(double mean, double std, Generator * generator) {
    static auto table = globalATenDispatch().getOpTable("aten::log_normal_(Tensor(a!) self, float mean=1, float std=2, *, Generator? generator=None) -> Tensor(a!)");
    return table->getOp<Tensor & (Tensor &, double, double, Generator *)>(tensorTypeIdToBackend(type_id()), is_variable())(*this, mean, std, generator);
}
inline Tensor & Tensor::exponential_(double lambd, Generator * generator) {
    static auto table = globalATenDispatch().getOpTable("aten::exponential_(Tensor(a!) self, float lambd=1, *, Generator? generator=None) -> Tensor(a!)");
    return table->getOp<Tensor & (Tensor &, double, Generator *)>(tensorTypeIdToBackend(type_id()), is_variable())(*this, lambd, generator);
}
inline Tensor & Tensor::geometric_(double p, Generator * generator) {
    static auto table = globalATenDispatch().getOpTable("aten::geometric_(Tensor(a!) self, float p, *, Generator? generator=None) -> Tensor(a!)");
    return table->getOp<Tensor & (Tensor &, double, Generator *)>(tensorTypeIdToBackend(type_id()), is_variable())(*this, p, generator);
}
inline Tensor Tensor::diag(int64_t diagonal) const {
    static auto table = globalATenDispatch().getOpTable("aten::diag(Tensor self, int diagonal=0) -> Tensor");
    return table->getOp<Tensor (const Tensor &, int64_t)>(tensorTypeIdToBackend(type_id()), is_variable())(*this, diagonal);
}
inline Tensor Tensor::cross(const Tensor & other, c10::optional<int64_t> dim) const {
    static auto table = globalATenDispatch().getOpTable("aten::cross(Tensor self, Tensor other, int? dim=None) -> Tensor");
    return table->getOp<Tensor (const Tensor &, const Tensor &, c10::optional<int64_t>)>(tensorTypeIdToBackend(type_id()), is_variable())(*this, other, dim);
}
inline Tensor Tensor::triu(int64_t diagonal) const {
    static auto table = globalATenDispatch().getOpTable("aten::triu(Tensor self, int diagonal=0) -> Tensor");
    return table->getOp<Tensor (const Tensor &, int64_t)>(tensorTypeIdToBackend(type_id()), is_variable())(*this, diagonal);
}
inline Tensor Tensor::tril(int64_t diagonal) const {
    static auto table = globalATenDispatch().getOpTable("aten::tril(Tensor self, int diagonal=0) -> Tensor");
    return table->getOp<Tensor (const Tensor &, int64_t)>(tensorTypeIdToBackend(type_id()), is_variable())(*this, diagonal);
}
inline Tensor Tensor::trace() const {
    static auto table = globalATenDispatch().getOpTable("aten::trace(Tensor self) -> Tensor");
    return table->getOp<Tensor (const Tensor &)>(tensorTypeIdToBackend(type_id()), is_variable())(*this);
}
inline Tensor Tensor::ne(Scalar other) const {
    static auto table = globalATenDispatch().getOpTable("aten::ne(Tensor self, Scalar other) -> Tensor");
    return table->getOp<Tensor (const Tensor &, Scalar)>(tensorTypeIdToBackend(type_id()), is_variable())(*this, other);
}
inline Tensor Tensor::ne(const Tensor & other) const {
    static auto table = globalATenDispatch().getOpTable("aten::ne(Tensor self, Tensor other) -> Tensor");
    return table->getOp<Tensor (const Tensor &, const Tensor &)>(tensorTypeIdToBackend(type_id()), is_variable())(*this, other);
}
inline Tensor Tensor::eq(Scalar other) const {
    static auto table = globalATenDispatch().getOpTable("aten::eq(Tensor self, Scalar other) -> Tensor");
    return table->getOp<Tensor (const Tensor &, Scalar)>(tensorTypeIdToBackend(type_id()), is_variable())(*this, other);
}
inline Tensor Tensor::eq(const Tensor & other) const {
    static auto table = globalATenDispatch().getOpTable("aten::eq(Tensor self, Tensor other) -> Tensor");
    return table->getOp<Tensor (const Tensor &, const Tensor &)>(tensorTypeIdToBackend(type_id()), is_variable())(*this, other);
}
inline Tensor Tensor::ge(Scalar other) const {
    static auto table = globalATenDispatch().getOpTable("aten::ge(Tensor self, Scalar other) -> Tensor");
    return table->getOp<Tensor (const Tensor &, Scalar)>(tensorTypeIdToBackend(type_id()), is_variable())(*this, other);
}
inline Tensor Tensor::ge(const Tensor & other) const {
    static auto table = globalATenDispatch().getOpTable("aten::ge(Tensor self, Tensor other) -> Tensor");
    return table->getOp<Tensor (const Tensor &, const Tensor &)>(tensorTypeIdToBackend(type_id()), is_variable())(*this, other);
}
inline Tensor Tensor::le(Scalar other) const {
    static auto table = globalATenDispatch().getOpTable("aten::le(Tensor self, Scalar other) -> Tensor");
    return table->getOp<Tensor (const Tensor &, Scalar)>(tensorTypeIdToBackend(type_id()), is_variable())(*this, other);
}
inline Tensor Tensor::le(const Tensor & other) const {
    static auto table = globalATenDispatch().getOpTable("aten::le(Tensor self, Tensor other) -> Tensor");
    return table->getOp<Tensor (const Tensor &, const Tensor &)>(tensorTypeIdToBackend(type_id()), is_variable())(*this, other);
}
inline Tensor Tensor::gt(Scalar other) const {
    static auto table = globalATenDispatch().getOpTable("aten::gt(Tensor self, Scalar other) -> Tensor");
    return table->getOp<Tensor (const Tensor &, Scalar)>(tensorTypeIdToBackend(type_id()), is_variable())(*this, other);
}
inline Tensor Tensor::gt(const Tensor & other) const {
    static auto table = globalATenDispatch().getOpTable("aten::gt(Tensor self, Tensor other) -> Tensor");
    return table->getOp<Tensor (const Tensor &, const Tensor &)>(tensorTypeIdToBackend(type_id()), is_variable())(*this, other);
}
inline Tensor Tensor::lt(Scalar other) const {
    static auto table = globalATenDispatch().getOpTable("aten::lt(Tensor self, Scalar other) -> Tensor");
    return table->getOp<Tensor (const Tensor &, Scalar)>(tensorTypeIdToBackend(type_id()), is_variable())(*this, other);
}
inline Tensor Tensor::lt(const Tensor & other) const {
    static auto table = globalATenDispatch().getOpTable("aten::lt(Tensor self, Tensor other) -> Tensor");
    return table->getOp<Tensor (const Tensor &, const Tensor &)>(tensorTypeIdToBackend(type_id()), is_variable())(*this, other);
}
inline Tensor Tensor::take(const Tensor & index) const {
    static auto table = globalATenDispatch().getOpTable("aten::take(Tensor self, Tensor index) -> Tensor");
    return table->getOp<Tensor (const Tensor &, const Tensor &)>(tensorTypeIdToBackend(type_id()), is_variable())(*this, index);
}
inline Tensor Tensor::index_select(int64_t dim, const Tensor & index) const {
    static auto table = globalATenDispatch().getOpTable("aten::index_select(Tensor self, int dim, Tensor index) -> Tensor");
    return table->getOp<Tensor (const Tensor &, int64_t, const Tensor &)>(tensorTypeIdToBackend(type_id()), is_variable())(*this, dim, index);
}
inline Tensor Tensor::masked_select(const Tensor & mask) const {
    static auto table = globalATenDispatch().getOpTable("aten::masked_select(Tensor self, Tensor mask) -> Tensor");
    return table->getOp<Tensor (const Tensor &, const Tensor &)>(tensorTypeIdToBackend(type_id()), is_variable())(*this, mask);
}
inline Tensor Tensor::nonzero() const {
    static auto table = globalATenDispatch().getOpTable("aten::nonzero(Tensor self) -> Tensor");
    return table->getOp<Tensor (const Tensor &)>(tensorTypeIdToBackend(type_id()), is_variable())(*this);
}
inline std::vector<Tensor> Tensor::nonzero_numpy() const {
    static auto table = globalATenDispatch().getOpTable("aten::nonzero_numpy(Tensor self) -> Tensor[]");
    return table->getOp<std::vector<Tensor> (const Tensor &)>(tensorTypeIdToBackend(type_id()), is_variable())(*this);
}
inline Tensor Tensor::gather(int64_t dim, const Tensor & index, bool sparse_grad) const {
    static auto table = globalATenDispatch().getOpTable("aten::gather(Tensor self, int dim, Tensor index, *, bool sparse_grad=False) -> Tensor");
    return table->getOp<Tensor (const Tensor &, int64_t, const Tensor &, bool)>(tensorTypeIdToBackend(type_id()), is_variable())(*this, dim, index, sparse_grad);
}
inline Tensor Tensor::addcmul(const Tensor & tensor1, const Tensor & tensor2, Scalar value) const {
    static auto table = globalATenDispatch().getOpTable("aten::addcmul(Tensor self, Tensor tensor1, Tensor tensor2, *, Scalar value=1) -> Tensor");
    return table->getOp<Tensor (const Tensor &, const Tensor &, const Tensor &, Scalar)>(tensorTypeIdToBackend(type_id()), is_variable())(*this, tensor1, tensor2, value);
}
inline Tensor Tensor::addcdiv(const Tensor & tensor1, const Tensor & tensor2, Scalar value) const {
    static auto table = globalATenDispatch().getOpTable("aten::addcdiv(Tensor self, Tensor tensor1, Tensor tensor2, *, Scalar value=1) -> Tensor");
    return table->getOp<Tensor (const Tensor &, const Tensor &, const Tensor &, Scalar)>(tensorTypeIdToBackend(type_id()), is_variable())(*this, tensor1, tensor2, value);
}
inline std::tuple<Tensor,Tensor> Tensor::gels(const Tensor & A) const {
    static auto table = globalATenDispatch().getOpTable("aten::gels(Tensor self, Tensor A) -> (Tensor solution, Tensor QR)");
    return table->getOp<std::tuple<Tensor,Tensor> (const Tensor &, const Tensor &)>(tensorTypeIdToBackend(type_id()), is_variable())(*this, A);
}
inline std::tuple<Tensor,Tensor> Tensor::triangular_solve(const Tensor & A, bool upper, bool transpose, bool unitriangular) const {
    static auto table = globalATenDispatch().getOpTable("aten::triangular_solve(Tensor self, Tensor A, bool upper=True, bool transpose=False, bool unitriangular=False) -> (Tensor solution, Tensor cloned_coefficient)");
    return table->getOp<std::tuple<Tensor,Tensor> (const Tensor &, const Tensor &, bool, bool, bool)>(tensorTypeIdToBackend(type_id()), is_variable())(*this, A, upper, transpose, unitriangular);
}
inline std::tuple<Tensor,Tensor> Tensor::symeig(bool eigenvectors, bool upper) const {
    static auto table = globalATenDispatch().getOpTable("aten::symeig(Tensor self, bool eigenvectors=False, bool upper=True) -> (Tensor eigenvalues, Tensor eigenvectors)");
    return table->getOp<std::tuple<Tensor,Tensor> (const Tensor &, bool, bool)>(tensorTypeIdToBackend(type_id()), is_variable())(*this, eigenvectors, upper);
}
inline std::tuple<Tensor,Tensor> Tensor::eig(bool eigenvectors) const {
    static auto table = globalATenDispatch().getOpTable("aten::eig(Tensor self, bool eigenvectors=False) -> (Tensor eigenvalues, Tensor eigenvectors)");
    return table->getOp<std::tuple<Tensor,Tensor> (const Tensor &, bool)>(tensorTypeIdToBackend(type_id()), is_variable())(*this, eigenvectors);
}
inline std::tuple<Tensor,Tensor,Tensor> Tensor::svd(bool some, bool compute_uv) const {
    static auto table = globalATenDispatch().getOpTable("aten::svd(Tensor self, bool some=True, bool compute_uv=True) -> (Tensor U, Tensor S, Tensor V)");
    return table->getOp<std::tuple<Tensor,Tensor,Tensor> (const Tensor &, bool, bool)>(tensorTypeIdToBackend(type_id()), is_variable())(*this, some, compute_uv);
}
inline Tensor Tensor::cholesky(bool upper) const {
    static auto table = globalATenDispatch().getOpTable("aten::cholesky(Tensor self, bool upper=False) -> Tensor");
    return table->getOp<Tensor (const Tensor &, bool)>(tensorTypeIdToBackend(type_id()), is_variable())(*this, upper);
}
inline Tensor Tensor::cholesky_solve(const Tensor & input2, bool upper) const {
    static auto table = globalATenDispatch().getOpTable("aten::cholesky_solve(Tensor self, Tensor input2, bool upper=False) -> Tensor");
    return table->getOp<Tensor (const Tensor &, const Tensor &, bool)>(tensorTypeIdToBackend(type_id()), is_variable())(*this, input2, upper);
}
inline std::tuple<Tensor,Tensor> Tensor::solve(const Tensor & A) const {
    static auto table = globalATenDispatch().getOpTable("aten::solve(Tensor self, Tensor A) -> (Tensor solution, Tensor LU)");
    return table->getOp<std::tuple<Tensor,Tensor> (const Tensor &, const Tensor &)>(tensorTypeIdToBackend(type_id()), is_variable())(*this, A);
}
inline Tensor Tensor::cholesky_inverse(bool upper) const {
    static auto table = globalATenDispatch().getOpTable("aten::cholesky_inverse(Tensor self, bool upper=False) -> Tensor");
    return table->getOp<Tensor (const Tensor &, bool)>(tensorTypeIdToBackend(type_id()), is_variable())(*this, upper);
}
inline std::tuple<Tensor,Tensor> Tensor::pstrf(bool upper, Scalar tol) const {
    static auto table = globalATenDispatch().getOpTable("aten::pstrf(Tensor self, bool upper=True, Scalar tol=-1) -> (Tensor u, Tensor pivot)");
    return table->getOp<std::tuple<Tensor,Tensor> (const Tensor &, bool, Scalar)>(tensorTypeIdToBackend(type_id()), is_variable())(*this, upper, tol);
}
inline std::tuple<Tensor,Tensor> Tensor::qr(bool some) const {
    static auto table = globalATenDispatch().getOpTable("aten::qr(Tensor self, bool some=True) -> (Tensor Q, Tensor R)");
    return table->getOp<std::tuple<Tensor,Tensor> (const Tensor &, bool)>(tensorTypeIdToBackend(type_id()), is_variable())(*this, some);
}
inline std::tuple<Tensor,Tensor> Tensor::geqrf() const {
    static auto table = globalATenDispatch().getOpTable("aten::geqrf(Tensor self) -> (Tensor a, Tensor tau)");
    return table->getOp<std::tuple<Tensor,Tensor> (const Tensor &)>(tensorTypeIdToBackend(type_id()), is_variable())(*this);
}
inline Tensor Tensor::orgqr(const Tensor & input2) const {
    static auto table = globalATenDispatch().getOpTable("aten::orgqr(Tensor self, Tensor input2) -> Tensor");
    return table->getOp<Tensor (const Tensor &, const Tensor &)>(tensorTypeIdToBackend(type_id()), is_variable())(*this, input2);
}
inline Tensor Tensor::ormqr(const Tensor & input2, const Tensor & input3, bool left, bool transpose) const {
    static auto table = globalATenDispatch().getOpTable("aten::ormqr(Tensor self, Tensor input2, Tensor input3, bool left=True, bool transpose=False) -> Tensor");
    return table->getOp<Tensor (const Tensor &, const Tensor &, const Tensor &, bool, bool)>(tensorTypeIdToBackend(type_id()), is_variable())(*this, input2, input3, left, transpose);
}
inline Tensor Tensor::lu_solve(const Tensor & LU_data, const Tensor & LU_pivots) const {
    static auto table = globalATenDispatch().getOpTable("aten::lu_solve(Tensor self, Tensor LU_data, Tensor LU_pivots) -> Tensor");
    return table->getOp<Tensor (const Tensor &, const Tensor &, const Tensor &)>(tensorTypeIdToBackend(type_id()), is_variable())(*this, LU_data, LU_pivots);
}
inline Tensor Tensor::multinomial(int64_t num_samples, bool replacement, Generator * generator) const {
    static auto table = globalATenDispatch().getOpTable("aten::multinomial(Tensor self, int num_samples, bool replacement=False, *, Generator? generator=None) -> Tensor");
    return table->getOp<Tensor (const Tensor &, int64_t, bool, Generator *)>(tensorTypeIdToBackend(type_id()), is_variable())(*this, num_samples, replacement, generator);
}
inline Tensor Tensor::lgamma() const {
    static auto table = globalATenDispatch().getOpTable("aten::lgamma(Tensor self) -> Tensor");
    return table->getOp<Tensor (const Tensor &)>(tensorTypeIdToBackend(type_id()), is_variable())(*this);
}
inline Tensor Tensor::digamma() const {
    static auto table = globalATenDispatch().getOpTable("aten::digamma(Tensor self) -> Tensor");
    return table->getOp<Tensor (const Tensor &)>(tensorTypeIdToBackend(type_id()), is_variable())(*this);
}
inline Tensor Tensor::polygamma(int64_t n) const {
    static auto table = globalATenDispatch().getOpTable("aten::polygamma(int n, Tensor self) -> Tensor");
    return table->getOp<Tensor (int64_t, const Tensor &)>(tensorTypeIdToBackend(type_id()), is_variable())(n, *this);
}
inline Tensor Tensor::erfinv() const {
    static auto table = globalATenDispatch().getOpTable("aten::erfinv(Tensor self) -> Tensor");
    return table->getOp<Tensor (const Tensor &)>(tensorTypeIdToBackend(type_id()), is_variable())(*this);
}
inline Tensor Tensor::dist(const Tensor & other, Scalar p) const {
    static auto table = globalATenDispatch().getOpTable("aten::dist(Tensor self, Tensor other, Scalar p=2) -> Tensor");
    return table->getOp<Tensor (const Tensor &, const Tensor &, Scalar)>(tensorTypeIdToBackend(type_id()), is_variable())(*this, other, p);
}
inline Tensor Tensor::atan2(const Tensor & other) const {
    static auto table = globalATenDispatch().getOpTable("aten::atan2(Tensor self, Tensor other) -> Tensor");
    return table->getOp<Tensor (const Tensor &, const Tensor &)>(tensorTypeIdToBackend(type_id()), is_variable())(*this, other);
}
inline Tensor Tensor::lerp(const Tensor & end, Scalar weight) const {
    static auto table = globalATenDispatch().getOpTable("aten::lerp(Tensor self, Tensor end, Scalar weight) -> Tensor");
    return table->getOp<Tensor (const Tensor &, const Tensor &, Scalar)>(tensorTypeIdToBackend(type_id()), is_variable())(*this, end, weight);
}
inline Tensor Tensor::lerp(const Tensor & end, const Tensor & weight) const {
    static auto table = globalATenDispatch().getOpTable("aten::lerp(Tensor self, Tensor end, Tensor weight) -> Tensor");
    return table->getOp<Tensor (const Tensor &, const Tensor &, const Tensor &)>(tensorTypeIdToBackend(type_id()), is_variable())(*this, end, weight);
}
inline Tensor Tensor::histc(int64_t bins, Scalar min, Scalar max) const {
    static auto table = globalATenDispatch().getOpTable("aten::histc(Tensor self, int bins=100, Scalar min=0, Scalar max=0) -> Tensor");
    return table->getOp<Tensor (const Tensor &, int64_t, Scalar, Scalar)>(tensorTypeIdToBackend(type_id()), is_variable())(*this, bins, min, max);
}
inline Tensor Tensor::sign() const {
    static auto table = globalATenDispatch().getOpTable("aten::sign(Tensor self) -> Tensor");
    return table->getOp<Tensor (const Tensor &)>(tensorTypeIdToBackend(type_id()), is_variable())(*this);
}
inline Tensor Tensor::fmod(Scalar other) const {
    static auto table = globalATenDispatch().getOpTable("aten::fmod(Tensor self, Scalar other) -> Tensor");
    return table->getOp<Tensor (const Tensor &, Scalar)>(tensorTypeIdToBackend(type_id()), is_variable())(*this, other);
}
inline Tensor Tensor::fmod(const Tensor & other) const {
    static auto table = globalATenDispatch().getOpTable("aten::fmod(Tensor self, Tensor other) -> Tensor");
    return table->getOp<Tensor (const Tensor &, const Tensor &)>(tensorTypeIdToBackend(type_id()), is_variable())(*this, other);
}
inline Tensor Tensor::remainder(Scalar other) const {
    static auto table = globalATenDispatch().getOpTable("aten::remainder(Tensor self, Scalar other) -> Tensor");
    return table->getOp<Tensor (const Tensor &, Scalar)>(tensorTypeIdToBackend(type_id()), is_variable())(*this, other);
}
inline Tensor Tensor::remainder(const Tensor & other) const {
    static auto table = globalATenDispatch().getOpTable("aten::remainder(Tensor self, Tensor other) -> Tensor");
    return table->getOp<Tensor (const Tensor &, const Tensor &)>(tensorTypeIdToBackend(type_id()), is_variable())(*this, other);
}
inline Tensor Tensor::min(const Tensor & other) const {
    static auto table = globalATenDispatch().getOpTable("aten::min(Tensor self, Tensor other) -> Tensor");
    return table->getOp<Tensor (const Tensor &, const Tensor &)>(tensorTypeIdToBackend(type_id()), is_variable())(*this, other);
}
inline Tensor Tensor::min() const {
    static auto table = globalATenDispatch().getOpTable("aten::min(Tensor self) -> Tensor");
    return table->getOp<Tensor (const Tensor &)>(tensorTypeIdToBackend(type_id()), is_variable())(*this);
}
inline Tensor Tensor::max(const Tensor & other) const {
    static auto table = globalATenDispatch().getOpTable("aten::max(Tensor self, Tensor other) -> Tensor");
    return table->getOp<Tensor (const Tensor &, const Tensor &)>(tensorTypeIdToBackend(type_id()), is_variable())(*this, other);
}
inline Tensor Tensor::max() const {
    static auto table = globalATenDispatch().getOpTable("aten::max(Tensor self) -> Tensor");
    return table->getOp<Tensor (const Tensor &)>(tensorTypeIdToBackend(type_id()), is_variable())(*this);
}
inline Tensor Tensor::median() const {
    static auto table = globalATenDispatch().getOpTable("aten::median(Tensor self) -> Tensor");
    return table->getOp<Tensor (const Tensor &)>(tensorTypeIdToBackend(type_id()), is_variable())(*this);
}
inline std::tuple<Tensor,Tensor> Tensor::sort(int64_t dim, bool descending) const {
    static auto table = globalATenDispatch().getOpTable("aten::sort(Tensor self, int dim=-1, bool descending=False) -> (Tensor values, Tensor indices)");
    return table->getOp<std::tuple<Tensor,Tensor> (const Tensor &, int64_t, bool)>(tensorTypeIdToBackend(type_id()), is_variable())(*this, dim, descending);
}
inline Tensor Tensor::argsort(int64_t dim, bool descending) const {
    static auto table = globalATenDispatch().getOpTable("aten::argsort(Tensor self, int dim=-1, bool descending=False) -> Tensor");
    return table->getOp<Tensor (const Tensor &, int64_t, bool)>(tensorTypeIdToBackend(type_id()), is_variable())(*this, dim, descending);
}
inline std::tuple<Tensor,Tensor> Tensor::topk(int64_t k, int64_t dim, bool largest, bool sorted) const {
    static auto table = globalATenDispatch().getOpTable("aten::topk(Tensor self, int k, int dim=-1, bool largest=True, bool sorted=True) -> (Tensor values, Tensor indices)");
    return table->getOp<std::tuple<Tensor,Tensor> (const Tensor &, int64_t, int64_t, bool, bool)>(tensorTypeIdToBackend(type_id()), is_variable())(*this, k, dim, largest, sorted);
}
inline Tensor Tensor::all() const {
    static auto table = globalATenDispatch().getOpTable("aten::all(Tensor self) -> Tensor");
    return table->getOp<Tensor (const Tensor &)>(tensorTypeIdToBackend(type_id()), is_variable())(*this);
}
inline Tensor Tensor::any() const {
    static auto table = globalATenDispatch().getOpTable("aten::any(Tensor self) -> Tensor");
    return table->getOp<Tensor (const Tensor &)>(tensorTypeIdToBackend(type_id()), is_variable())(*this);
}
inline Tensor Tensor::renorm(Scalar p, int64_t dim, Scalar maxnorm) const {
    static auto table = globalATenDispatch().getOpTable("aten::renorm(Tensor self, Scalar p, int dim, Scalar maxnorm) -> Tensor");
    return table->getOp<Tensor (const Tensor &, Scalar, int64_t, Scalar)>(tensorTypeIdToBackend(type_id()), is_variable())(*this, p, dim, maxnorm);
}
inline Tensor Tensor::unfold(int64_t dimension, int64_t size, int64_t step) const {
    static auto table = globalATenDispatch().getOpTable("aten::unfold(Tensor(a) self, int dimension, int size, int step) -> Tensor(a)");
    return table->getOp<Tensor (const Tensor &, int64_t, int64_t, int64_t)>(tensorTypeIdToBackend(type_id()), is_variable())(*this, dimension, size, step);
}
inline bool Tensor::equal(const Tensor & other) const {
    static auto table = globalATenDispatch().getOpTable("aten::equal(Tensor self, Tensor other) -> bool");
    return table->getOp<bool (const Tensor &, const Tensor &)>(tensorTypeIdToBackend(type_id()), is_variable())(*this, other);
}
inline Tensor Tensor::pow(const Tensor & exponent) const {
    static auto table = globalATenDispatch().getOpTable("aten::pow(Tensor self, Tensor exponent) -> Tensor");
    return table->getOp<Tensor (const Tensor &, const Tensor &)>(tensorTypeIdToBackend(type_id()), is_variable())(*this, exponent);
}
inline Tensor Tensor::alias() const {
    static auto table = globalATenDispatch().getOpTable("aten::alias(Tensor(a) self) -> Tensor(a)");
    return table->getOp<Tensor (const Tensor &)>(tensorTypeIdToBackend(type_id()), is_variable())(*this);
}

inline bool Tensor::is_variable() const noexcept {
  return impl_->is_variable();
}

inline caffe2::TypeMeta Tensor::dtype() const noexcept {
  return impl_->dtype();
}

inline Layout Tensor::layout() const noexcept {
  return impl_->layout();
}

inline Device Tensor::device() const {
  return impl_->device();
}

inline int64_t Tensor::get_device() const {
  // NB: this is not a native function to avoid dispatching overhead.
  return impl_->get_device();
}

inline int64_t get_device(Tensor self) {
  return self.get_device();
}

inline bool Tensor::is_cuda() const {
  // NB: this is not a native function to avoid dispatching overhead.
  return impl_->is_cuda();
}

#ifdef NAMEDTENSOR_ENABLED
inline NamedTensorMeta* Tensor::get_named_tensor_meta() {
  return static_cast<NamedTensorMeta*>(impl_->named_tensor_meta());
}

inline const NamedTensorMeta* Tensor::get_named_tensor_meta() const {
  return static_cast<NamedTensorMeta*>(impl_->named_tensor_meta());
}

inline bool Tensor::is_named() const {
  return impl::internal_is_named(unsafeGetTensorImpl());
}
#endif

inline bool is_cuda(Tensor self) {
  return self.is_cuda();
}

inline bool Tensor::is_hip() const {
  // NB: this is not a native function to avoid dispatching overhead.
  return impl_->is_hip();
}

inline bool is_hip(Tensor self) {
  return self.is_hip();
}

inline bool Tensor::is_sparse() const {
  // NB: this is not a native function to avoid dispatching overhead.
  return impl_->is_sparse();
}

inline bool is_sparse(Tensor self) {
  return self.is_sparse();
}

inline bool Tensor::is_mkldnn() const {
  // NB: this is not a native function to avoid dispatching overhead.
  return impl_->is_mkldnn();
}

inline bool is_mkldnn(Tensor self) {
  return self.is_mkldnn();
}

inline bool Tensor::is_quantized() const {
  // NB: this is not a native function to avoid dispatching overhead.
  return impl_->is_quantized();
}

inline bool is_quantized(Tensor self) {
  return self.is_quantized();
}

#define DEFINE_CAST(T, name, _)                  \
  template <>                                    \
  inline T* Tensor::data() const {               \
    TORCH_CHECK(                                    \
        scalar_type() == ScalarType::name,       \
        "expected scalar type ",                 \
        #name,                                   \
        " but found ",                           \
        c10::toString(scalar_type()));           \
    return static_cast<T*>(this->data_ptr());    \
  }

AT_FORALL_SCALAR_TYPES_WITH_COMPLEX_EXCEPT_COMPLEX_HALF(DEFINE_CAST)
#undef DEFINE_CAST

#define DEFINE_ITEM(T, name, _)   \
  template <>                     \
  inline T Tensor::item() const { \
    return item().to##name();     \
  }

AT_FORALL_SCALAR_TYPES_WITH_COMPLEX_EXCEPT_COMPLEX_HALF_AND_QINT(DEFINE_ITEM)
#undef DEFINE_ITEM

} //namespace at<|MERGE_RESOLUTION|>--- conflicted
+++ resolved
@@ -680,14 +680,11 @@
 inline Tensor & Tensor::rsqrt_() {
     static auto table = globalATenDispatch().getOpTable("aten::rsqrt_(Tensor(a!) self) -> Tensor(a!)");
     return table->getOp<Tensor & (Tensor &)>(tensorTypeIdToBackend(type_id()), is_variable())(*this);
-<<<<<<< HEAD
-=======
 }
 #ifdef NAMEDTENSOR_ENABLED
 inline Tensor Tensor::select(Dimname dim, int64_t index) const {
     static auto table = globalATenDispatch().getOpTable("aten::select(Tensor(a) self, Dimname dim, int index) -> Tensor(a)");
     return table->getOp<Tensor (const Tensor &, Dimname, int64_t)>(tensorTypeIdToBackend(type_id()), is_variable())(*this, dim, index);
->>>>>>> 869ce894
 }
 #endif
 inline Tensor Tensor::select(int64_t dim, int64_t index) const {
@@ -1070,15 +1067,6 @@
     static auto table = globalATenDispatch().getOpTable("aten::dequantize(Tensor self) -> Tensor");
     return table->getOp<Tensor (const Tensor &)>(tensorTypeIdToBackend(type_id()), is_variable())(*this);
 }
-<<<<<<< HEAD
-inline Scalar Tensor::q_scale() const {
-    static auto table = globalATenDispatch().getOpTable("aten::q_scale(Tensor self) -> Scalar");
-    return table->getOp<Scalar (const Tensor &)>(tensorTypeIdToBackend(type_id()), is_variable())(*this);
-}
-inline Scalar Tensor::q_zero_point() const {
-    static auto table = globalATenDispatch().getOpTable("aten::q_zero_point(Tensor self) -> Scalar");
-    return table->getOp<Scalar (const Tensor &)>(tensorTypeIdToBackend(type_id()), is_variable())(*this);
-=======
 inline double Tensor::q_scale() const {
     static auto table = globalATenDispatch().getOpTable("aten::q_scale(Tensor self) -> float");
     return table->getOp<double (const Tensor &)>(tensorTypeIdToBackend(type_id()), is_variable())(*this);
@@ -1086,7 +1074,6 @@
 inline int64_t Tensor::q_zero_point() const {
     static auto table = globalATenDispatch().getOpTable("aten::q_zero_point(Tensor self) -> int");
     return table->getOp<int64_t (const Tensor &)>(tensorTypeIdToBackend(type_id()), is_variable())(*this);
->>>>>>> 869ce894
 }
 inline Tensor Tensor::int_repr() const {
     static auto table = globalATenDispatch().getOpTable("aten::int_repr(Tensor self) -> Tensor");
