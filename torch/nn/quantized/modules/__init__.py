--- conflicted
+++ resolved
@@ -1,11 +1,4 @@
-<<<<<<< HEAD
 # @lint-ignore-every PYTHON3COMPATIMPORTS​
-
-from .activation import ReLU
-from .conv import Conv2d
-from .linear import Linear, Quantize, DeQuantize
-=======
-# @lint-ignore-every PYTHON3COMPATIMPORTS
 
 from torch.nn.modules.pooling import MaxPool2d
 
@@ -14,7 +7,6 @@
 from .linear import Linear
 from .linear import Quantize
 from .linear import DeQuantize
->>>>>>> 2ac9abf7
 
 __all__ = [
     'Conv2d',
