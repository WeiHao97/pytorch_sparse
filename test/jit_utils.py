# Torch
from torch._C import _jit_python_print
from torch._six import PY2
from torch.autograd import Variable
from torch.autograd.function import _nested_map
from torch.jit.annotations import BroadcastingList2, BroadcastingList3  # noqa: F401
from torch.onnx import OperatorExportTypes
import torch
import torch.cuda
import torch.jit
import torch.jit._logging
import torch.jit.frontend
import torch.jit.quantized

# Testing utils
from common_utils import TestCase, IS_WINDOWS, \
    freeze_rng_state, TemporaryFileName

# Standard library
from contextlib import contextmanager
from functools import reduce
from itertools import chain
import inspect
import io
import math
import os
import pickle
import tempfile
import textwrap


def execWrapper(code, glob, loc):
    if PY2:
        exec(code) in glob, loc
    else:
        exec(code, glob, loc)


class JitTestCase(TestCase):
    _do_cuda_memory_leak_check = True
    _restored_warnings = False

    def setHooks(self):
        torch._C._jit_set_emit_hooks(self.emitModuleHook, self.emitFunctionHook)

    def clearHooks(self):
        torch._C._jit_set_emit_hooks(None, None)

    def setUp(self):
        super(JitTestCase, self).setUp()
        # unittest overrides all warning filters and forces all of them to show up
        # after we install our own to silence those coming from inside PyTorch.
        # This will ensure that our filter still takes precedence.
        if not JitTestCase._restored_warnings:
            torch.jit.TracerWarning.ignore_lib_warnings()
            JitTestCase._restored_warnings = True
        self.setHooks()

    def tearDown(self):
        super(JitTestCase, self).tearDown()
        # needs to be cleared because python might be unloaded before
        # the callback gets destucted
        self.clearHooks()
        torch._C._jit_clear_class_registry()

    def _isHookExceptionOk(self, e):
        se = str(e)
        allowed = ("Could not export Python function",
                   "closures are not exportable")
        for a in allowed:
            if a in se:
                return True
        return False

    def _compared_saved_loaded(self, m):
        import zipfile
        # disable the hook while we parse code, otherwise we will re-enter the hook
        with torch.jit._disable_emit_hooks():
            try:
                if len(m.code) == 0:
                    # short-circuit if this is an empty module
                    return
                # save the module to a buffer
                buffer = io.BytesIO()
                torch.jit.save(m, buffer)
                # copy the data in the buffer so we can restore it later. This
                # is because py2 and py3 have different semantics with zipfile
                # and it's easier to just work with a fresh copy each time.
                buffer_copy = buffer.getvalue()

                # crack open the zip format to get at the main module code
                archive = zipfile.ZipFile(buffer)
                # check that we have no duplicate names
                self.assertEqual(len(set(archive.namelist())), len(archive.namelist()))
                main_module = archive.open('archive/code/archive.py')
                main_module_code = "".join([line.decode() for line in main_module])
                main_module_debug_file = archive.open('archive/debug/archive.pkl')
                main_module_debug = pickle.load(main_module_debug_file)
            except RuntimeError as e:
                if not self._isHookExceptionOk(e):
                    raise
                else:
                    return

            # import the model again (from a the copy we made of the original)
            buffer2 = io.BytesIO(buffer_copy)
            imported = torch.jit.load(buffer2)

            # save it again
            saved_module_buffer_2 = io.BytesIO()
            torch.jit.save(imported, saved_module_buffer_2)

            saved_module_buffer_2.seek(0)
            archive2 = zipfile.ZipFile(saved_module_buffer_2)
            main_module_2 = archive2.open('archive/code/archive.py')
            main_module_2_code = "".join([line.decode() for line in main_module_2])
            main_module_2_debug_file = archive.open('archive/debug/archive.pkl')
            main_module_2_debug = pickle.load(main_module_2_debug_file)

            self.assertMultiLineEqual(main_module_code, main_module_2_code)
            self.assertEqual(main_module_debug, main_module_2_debug)


    def emitFunctionHook(self, func):
        # func has invalid names for export, skip the jitter check
        if func.name == "<lambda>" or "aten::" in func.name or not _inline_everything:
            return
        self._compared_saved_loaded(func)

    def emitModuleHook(self, module):
        self._compared_saved_loaded(module)


<<<<<<< HEAD
    def emitFunctionHook(self, func):
        # func has invalid names for export, skip the jitter check
        if func.name == "<lambda>" or "aten::" in func.name or not _inline_everything:
            return
        self._compared_saved_loaded(func)

    def emitModuleHook(self, module):
        self._compared_saved_loaded(module)


=======
>>>>>>> 15c0a043
    def getExportImportCopy(self, m, also_test_file=True, map_location=None):
        buffer = io.BytesIO()
        torch.jit.save(m, buffer)
        buffer.seek(0)
        imported = torch.jit.load(buffer, map_location=map_location)

        if not also_test_file:
            return imported

        with TemporaryFileName() as fname:
            torch.jit.save(imported, fname)
            return torch.jit.load(fname, map_location=map_location)

    def getExportImportCopyWithPacking(self, m, also_test_file=True, map_location=None):
        buffer = io.BytesIO()
        m.apply(lambda s: s._pack() if s._c._has_method('_pack') else None)
        torch.jit.save(m, buffer)
        m.apply(lambda s: s._unpack() if s._c._has_method('_unpack') else None)
        buffer.seek(0)
        imported = torch.jit.load(buffer, map_location=map_location)
        imported.apply(lambda s: s._unpack() if s._c._has_method('_unpack') else None)

        if not also_test_file:
            return imported

        # Ideally we would like to not have to manually delete the file, but NamedTemporaryFile
        # opens the file, and it cannot be opened multiple times in Windows. To support Windows,
        # close the file after creation and try to remove it manually
        f = tempfile.NamedTemporaryFile(delete=False)
        try:
            f.close()
            imported.save(f.name)
            result = torch.jit.load(f.name, map_location=map_location)
        finally:
            os.unlink(f.name)

        result.apply(lambda s: s._unpack() if s._c._has_method('_unpack') else None)
        return result

    def assertGraphContains(self, graph, kind):
        self.assertTrue(any(n.kind() == kind for n in graph.nodes()))

    def assertGraphContainsExactly(self, graph, kind, num_kind_nodes, consider_subgraphs=False):
        def perform_assert(graph, kind, actual, expected, consider_subgraphs):
            if actual == expected:
                return
            subgraph = 'including' if consider_subgraphs else 'excluding'
            raise AssertionError(
                '{}\nError: graph contains {} {} nodes ({} subgraphs) but expected {}'.format(
                    graph, actual, kind, subgraph, expected))

        if consider_subgraphs:
            strgraph = str(graph)
            count = strgraph.count(kind) - strgraph.count('with {}'.format(kind))
            perform_assert(graph, kind, count, num_kind_nodes,
                           consider_subgraphs)
            return

        nodes = [node for node in graph.nodes()
                 if node.kind() == kind]
        perform_assert(graph, kind, len(nodes), num_kind_nodes,
                       consider_subgraphs)

    def assertExpectedONNXGraph(self, trace, *args, **kwargs):
        torch.onnx._optimize_trace(trace, operator_export_type=OperatorExportTypes.ONNX)
        self.assertExpectedGraph(trace, *args, **kwargs)

    def assertExpectedGraph(self, trace, *args, **kwargs):
        if isinstance(trace, torch._C.Graph):
            graph = trace
        else:
            graph = trace.graph()

        torch._C._jit_pass_lint(graph)
        torch._C._jit_pass_dce(graph)
        torch._C._jit_pass_lint(graph)
        graph = torch._C._jit_pass_canonicalize(graph)
        torch._C._jit_pass_lint(graph)
        self.assertExpected(str(graph), *args, **kwargs)

    def assertAutodiffNode(self, graph, should_autodiff_node, nonfusible_nodes, fusible_nodes):
        diff_nodes = graph.findAllNodes('prim::DifferentiableGraph')
        diff_subgraphs = [node.g('Subgraph') for node in diff_nodes]

        # For any non-fusible node, it must show up in one of the DifferentiableGraph.
        found_all_nonfusible_nodes = (len(diff_subgraphs) == 0 and len(nonfusible_nodes) == 0)\
            or all([any(g.findNode(n) is not None for g in diff_subgraphs) for n in nonfusible_nodes])

        # For any fusible node, it must show up in one of the FusionGroup in the DifferentiableGraph.
        fusion_nodes = list(chain.from_iterable([g.findAllNodes('prim::FusionGroup') for g in diff_subgraphs]))
        fusion_subgraphs = [node.g('Subgraph') for node in fusion_nodes]
        found_all_fusible_nodes = (len(fusion_nodes) == 0 and len(fusible_nodes) == 0)\
            or all([any(g.findNode(n) is not None for g in fusion_subgraphs) for n in fusible_nodes])

        self.assertEqual(should_autodiff_node, found_all_nonfusible_nodes and found_all_fusible_nodes)

    def run_pass(self, name, trace):
        if isinstance(trace, torch._C.Graph):
            graph = trace
            set_graph = False
        else:
            set_graph = True
            graph = trace.graph()

        torch._C._jit_pass_lint(graph)
        result = getattr(torch._C, '_jit_pass_' + name)(graph)
        if result is not None:
            graph = result
        torch._C._jit_pass_lint(graph)

        if set_graph:
            trace.set_graph(graph)
        return graph

    def get_frame_vars(self, frames_up):
        frame = inspect.currentframe()
        i = 0
        while i < frames_up + 1:
            frame = frame.f_back
            i += 1
        defined_vars = {}
        defined_vars.update(frame.f_locals)
        defined_vars.update(frame.f_globals)
        return defined_vars

    def checkScriptRaisesRegex(self, script, inputs, exception, regex,
                               optimize=True, outputs=None, capture_output=False):
        """
        Checks that a given function will throw the correct exception,
        when executed with normal python, the string frontend, and the AST frontend
        """
        # normal python
        with self.assertRaisesRegex(exception, regex):
            script(*inputs)
        # string frontend
        with self.assertRaisesRegex(exception, regex):
            source = textwrap.dedent(inspect.getsource(script))
            cu = torch.jit.CompilationUnit(source, optimize)
            ge = getattr(cu, script.__name__)
            ge(*inputs)
        # python AST frontend
        with self.assertRaisesRegex(exception, regex):
            ge = torch.jit.script(script, optimize)
            ge(*inputs)

    def checkScript(self,
                    script,
                    inputs,
                    optimize=True,
                    name='func',
                    capture_output=False,
                    frames_up=1):
        if isinstance(script, str):
            # Compile the string to a Script function
            cu = torch.jit.CompilationUnit(script, optimize, _frames_up=frames_up)

            # Execute the Python function so we can run it later and get its
            # outputs
            frame = self.get_frame_vars(frames_up)
            the_locals = {}
            execWrapper(script, glob=frame, loc=the_locals)
            frame.update(the_locals)

            python_fn = frame[name]
            scripted_fn = getattr(cu, name)
        else:

            # Check the string frontend first
            source = textwrap.dedent(inspect.getsource(script))
            self.checkScript(
                source,
                inputs,
                optimize,
                script.__name__,
                capture_output,
                frames_up=2)

            # Continue checking the Python frontend
            scripted_fn = torch.jit.script(script, optimize, _frames_up=1)
            python_fn = script

        if capture_output:
            with self.capture_stdout() as script_stdout:
                script_outputs = scripted_fn(*inputs)
            with self.capture_stdout() as _python_stdout:
                python_outputs = python_fn(*inputs)
            if not IS_WINDOWS:
                self.assertExpected(script_stdout[0], subname='stdout')
        else:
            script_outputs = scripted_fn(*inputs)
            python_outputs = python_fn(*inputs)
        self.assertEqual(python_outputs, script_outputs)

        return scripted_fn

    def checkTrace(self, func, reference_tensors, input_tensors=None,
                   optimize=True, drop=None, allow_unused=False, verbose=False,
                   inputs_require_grads=True, check_tolerance=1e-5, export_import=True,
                   _force_outplace=False):
        # TODO: check gradients for parameters, not just inputs
        def allSum(vs):
            # drop allows us to remove some values from ever being used
            # to test unused outputs
            if drop is not None:
                vs = vs[:-drop]
            # we don't want all the grad for all the outputs to be the same
            # so we multiply each by a constant
            return sum(math.log(i + 2) * v.sum() for i, v in enumerate(vs) if v is not None)
        if input_tensors is None:
            input_tensors = reference_tensors

        def do_input_map(fn, input):
            return _nested_map(lambda t: isinstance(t, torch.Tensor), fn)(input)

        def flatten_inputs(inputs):
            def input_reduce(input, fn, acc):
                if isinstance(input, torch.Tensor):
                    fn(input, acc)
                elif isinstance(input, dict):
                    reduce(lambda acc, key: input_reduce(input[key], fn, acc), input, acc)
                else:
                    reduce(lambda acc, val: input_reduce(val, fn, acc), input, acc)
                return acc
            return tuple(input_reduce(recording_inputs, lambda t, acc: acc.append(t), []))

        nograd_inputs = reference_tensors
        if inputs_require_grads:
            recording_inputs = do_input_map(lambda t: t.clone().requires_grad_(), reference_tensors)
            flattened_recording_inputs = flatten_inputs(recording_inputs)
        else:
            recording_inputs = reference_tensors

        ge = torch.jit.trace(func, input_tensors, optimize=optimize, check_tolerance=check_tolerance,
                             _force_outplace=_force_outplace)

        if export_import:
            ge = self.getExportImportCopy(ge)

        if verbose:
            print(ge.graph)

        # test no gradients case
        outputs = func(*nograd_inputs)
        outputs_ge = ge(*nograd_inputs)
        self.assertEqual(outputs, outputs_ge)

        # test single grad case
        outputs = func(*recording_inputs)
        if inputs_require_grads:
            grads = torch.autograd.grad(allSum(outputs), flattened_recording_inputs,
                                        allow_unused=allow_unused)

        outputs_ge = ge(*recording_inputs)
        if inputs_require_grads:
            grads_ge = torch.autograd.grad(allSum(outputs_ge), flattened_recording_inputs,
                                           allow_unused=allow_unused)
        self.assertEqual(outputs, outputs_ge)
        if inputs_require_grads:
            self.assertEqual(grads, grads_ge)

        # test the grad grad case

        outputs = func(*recording_inputs)
        l1 = allSum(outputs)
        if inputs_require_grads:
            grads = torch.autograd.grad(l1, flattened_recording_inputs, create_graph=True,
                                        allow_unused=allow_unused)
        if inputs_require_grads:
            l2 = (allSum(grads) * l1)
            grads2 = torch.autograd.grad(l2, flattened_recording_inputs, allow_unused=allow_unused)

        if inputs_require_grads:
            recording_inputs = do_input_map(lambda t: Variable(t, requires_grad=True), reference_tensors)
            flattened_recording_inputs = flatten_inputs(recording_inputs)

        outputs_ge = ge(*recording_inputs)
        l1_ge = allSum(outputs_ge)
        if inputs_require_grads:
            grads_ge = torch.autograd.grad(
                l1_ge, flattened_recording_inputs, create_graph=True, allow_unused=allow_unused)

        if inputs_require_grads:
            l2_ge = (allSum(grads_ge) * l1_ge)
            grads2_ge = torch.autograd.grad(l2_ge, flattened_recording_inputs, allow_unused=allow_unused)

        self.assertEqual(outputs, outputs_ge)
        if inputs_require_grads:
            self.assertEqual(grads, grads_ge)
            for g2, g2_ge in zip(grads2, grads2_ge):
                if g2 is None and g2_ge is None:
                    continue
                self.assertTrue(torch.allclose(g2, g2_ge, atol=8e-4, rtol=8e-4))

        return ge

    def createFunctionFromGraph(self, trace):
        graph = trace if isinstance(trace, torch._C.Graph) else trace.graph()
        return torch._C._create_function_from_graph("forward", graph)

    def assertExportImport(self, trace, inputs):
        m = self.createFunctionFromGraph(trace)
        self.assertExportImportModule(m, inputs)

    def assertExportImportModule(self, m, inputs):
        m_import = self.getExportImportCopy(m)
        self.assertEqual(self.runAndSaveRNG(m, inputs),
                         self.runAndSaveRNG(m_import, inputs))

    def runAndSaveRNG(self, func, inputs, kwargs=None):
        kwargs = kwargs if kwargs else {}
        with freeze_rng_state():
            results = func(*inputs, **kwargs)
        return results

@contextmanager
def enable_profiling_mode():
    torch._C._jit_set_profiling_mode(True)
    try:
        yield
    finally:
        torch._C._jit_set_profiling_mode(False)

_inline_everything = True
@contextmanager
def disable_inline_everything_mode():
    global _inline_everything
    old = _inline_everything
    _inline_everything = False
    torch._C._jit_set_inline_everything_mode(False)
    try:
        yield
    finally:
        _inline_everything = old
        torch._C._jit_set_inline_everything_mode(old)


# note: not re-entrant, use unnested only
@contextmanager
def disable_autodiff_subgraph_inlining(enabled=True):
    torch._C._debug_set_autodiff_subgraph_inlining(not enabled)
    try:
        yield
    finally:
        torch._C._debug_set_autodiff_subgraph_inlining(True)


# make it easy to quicky define/trace a function for these tests
def _trace(*args, **kwargs):
    def wrapper(func):
        return torch.jit.trace(func, args, **kwargs)
    return wrapper


def enable_cpu_fuser(fn):
    def wrapper(*args, **kwargs):
        torch._C._jit_override_can_fuse_on_cpu(True)
        try:
            fn(*args, **kwargs)
        finally:
            torch._C._jit_override_can_fuse_on_cpu(False)
    return wrapper


def enable_cpu_fuser_if(cond):
    if cond:
        return enable_cpu_fuser
    else:
        def noop_fuser(fn):
            def wrapper(*args, **kwargs):
                return fn(*args, **kwargs)
            return wrapper
        return noop_fuser<|MERGE_RESOLUTION|>--- conflicted
+++ resolved
@@ -131,19 +131,6 @@
         self._compared_saved_loaded(module)
 
 
-<<<<<<< HEAD
-    def emitFunctionHook(self, func):
-        # func has invalid names for export, skip the jitter check
-        if func.name == "<lambda>" or "aten::" in func.name or not _inline_everything:
-            return
-        self._compared_saved_loaded(func)
-
-    def emitModuleHook(self, module):
-        self._compared_saved_loaded(module)
-
-
-=======
->>>>>>> 15c0a043
     def getExportImportCopy(self, m, also_test_file=True, map_location=None):
         buffer = io.BytesIO()
         torch.jit.save(m, buffer)
