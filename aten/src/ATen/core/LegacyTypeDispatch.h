#pragma once

// The legacy mechanism for dispatching operators in ATen is a Type
// object, which is essentially a giant virtual dispatch table
// for every operation we support dynamically dispatching over.
//
// This has been deprecated in favor of ATenDispatch, and in the future,
// c10 dispatcher.
// TODO: Clean up what remains here

#include <c10/core/Backend.h>
#include <c10/core/ScalarType.h>
#include <c10/util/Exception.h>
#include <ATen/core/LegacyDeviceTypeInit.h>
#include <c10/core/TensorImpl.h>

namespace at {

class CAFFE2_API LegacyTypeDispatch {
 public:
<<<<<<< HEAD
  using TypeUniquePtr = std::unique_ptr<Type, LegacyTypeDeleter>;
  // WARNING: This function has the precondition that you have
  // initialized the type you want to call.  This initialization
  // step is generally done by Context, or assumed because you
  // have a Tensor and thus the Type of that Tensor must already
  // be initialized.
  Type* getNonVariableTypeRaw(Backend p, ScalarType s) {
    return type_registry[static_cast<int>(p)].get();
  }
  Type * getNonVariableTypeOpt(Backend p, ScalarType s) {
    if (p != Backend::Undefined) {
      initForBackend(p);
    }
    auto type = getNonVariableTypeRaw(p, s);

    if(!type) {
      // there is only a single Undefined Type.
      if (p == Backend::Undefined || s == ScalarType::Undefined) {
        return getNonVariableTypeRaw(Backend::Undefined, ScalarType::Undefined);
      }
    }

    return type;
  }

  Type & getNonVariableType(Backend p, ScalarType s) {
    auto* type = getNonVariableTypeOpt(p, s);
    if (!type) AT_ERROR(toString(p), toString(s), "Type is not enabled.");
    return *type;
  }

  Type* getTypeRaw(Backend p, ScalarType s, bool is_variable) {
    auto baseType = getNonVariableTypeRaw(p, s);
    if (is_variable) {
      return &detail::getVariableHooks().getVariableTypeFromBaseType(*baseType);
    } else {
      return baseType;
    }
  }
  Type & getVariableType(Backend p, ScalarType s) {
    auto& baseType = getNonVariableType(p, s);
    return detail::getVariableHooks().getVariableTypeFromBaseType(baseType);
  }
  Type & getType(Backend p, ScalarType s, bool is_variable) {
    if (is_variable) {
      return getVariableType(p, s);
    } else {
      return getNonVariableType(p, s);
    }
  }
  void registerType(Backend b, TypeUniquePtr&& t) {
    type_registry[static_cast<int>(b)] = std::move(t);
    detail::getVariableHooks().registerVariableTypeFor(this, b);
  }
=======
>>>>>>> 869ce894
  void initForBackend(Backend b) {
    auto p = backendToDeviceType(b);
    static std::once_flag cpu_once;
    static std::once_flag cuda_once;
    static std::once_flag complex_once;
    if (p == DeviceType::CPU) {
      std::call_once(cpu_once, [] {
        getLegacyDeviceTypeInit().initCPU();
      });
    } else if (p == DeviceType::CUDA) {
      std::call_once(cuda_once, [] {
        getLegacyDeviceTypeInit().initCUDA();
      });
    } else if (p == DeviceType::HIP) {
      std::call_once(cuda_once, [] {
        getLegacyDeviceTypeInit().initHIP();
      });
    }
<<<<<<< HEAD
    if (b == Backend::ComplexCPU || b == Backend::ComplexCUDA) {
      std::call_once(complex_once, [] {
        getLegacyDeviceTypeInit().initComplex();
      });
    }
  }
 private:
  // NB: type_registry has nullptr for all CUDA backends until
  // CUDA initialization has occurred
  TypeUniquePtr type_registry
    [static_cast<int>(Backend::NumOptions)];
=======
  }
>>>>>>> 869ce894
};

CAFFE2_API LegacyTypeDispatch& globalLegacyTypeDispatch();

// A RAII, thread local (!) guard that has the following effect:
//
// Upon construction: sets NonVariableTypeMode_enabled for the current thread to
// control whether we are in non-Variable-type mode.
//
// Upon destruction: sets NonVariableTypeMode_enabled back to the original value.
//
// See NOTE [ Treating Variables as non-Variables in type dispatch ] for details.
struct CAFFE2_API AutoNonVariableTypeMode {
  AutoNonVariableTypeMode(bool enabled) : prev_mode(NonVariableTypeMode::is_enabled()) {
    NonVariableTypeMode::set_enabled(enabled);
  }
  ~AutoNonVariableTypeMode() {
    NonVariableTypeMode::set_enabled(prev_mode);
  }
  bool prev_mode;
};

} // namespace at<|MERGE_RESOLUTION|>--- conflicted
+++ resolved
@@ -18,68 +18,10 @@
 
 class CAFFE2_API LegacyTypeDispatch {
  public:
-<<<<<<< HEAD
-  using TypeUniquePtr = std::unique_ptr<Type, LegacyTypeDeleter>;
-  // WARNING: This function has the precondition that you have
-  // initialized the type you want to call.  This initialization
-  // step is generally done by Context, or assumed because you
-  // have a Tensor and thus the Type of that Tensor must already
-  // be initialized.
-  Type* getNonVariableTypeRaw(Backend p, ScalarType s) {
-    return type_registry[static_cast<int>(p)].get();
-  }
-  Type * getNonVariableTypeOpt(Backend p, ScalarType s) {
-    if (p != Backend::Undefined) {
-      initForBackend(p);
-    }
-    auto type = getNonVariableTypeRaw(p, s);
-
-    if(!type) {
-      // there is only a single Undefined Type.
-      if (p == Backend::Undefined || s == ScalarType::Undefined) {
-        return getNonVariableTypeRaw(Backend::Undefined, ScalarType::Undefined);
-      }
-    }
-
-    return type;
-  }
-
-  Type & getNonVariableType(Backend p, ScalarType s) {
-    auto* type = getNonVariableTypeOpt(p, s);
-    if (!type) AT_ERROR(toString(p), toString(s), "Type is not enabled.");
-    return *type;
-  }
-
-  Type* getTypeRaw(Backend p, ScalarType s, bool is_variable) {
-    auto baseType = getNonVariableTypeRaw(p, s);
-    if (is_variable) {
-      return &detail::getVariableHooks().getVariableTypeFromBaseType(*baseType);
-    } else {
-      return baseType;
-    }
-  }
-  Type & getVariableType(Backend p, ScalarType s) {
-    auto& baseType = getNonVariableType(p, s);
-    return detail::getVariableHooks().getVariableTypeFromBaseType(baseType);
-  }
-  Type & getType(Backend p, ScalarType s, bool is_variable) {
-    if (is_variable) {
-      return getVariableType(p, s);
-    } else {
-      return getNonVariableType(p, s);
-    }
-  }
-  void registerType(Backend b, TypeUniquePtr&& t) {
-    type_registry[static_cast<int>(b)] = std::move(t);
-    detail::getVariableHooks().registerVariableTypeFor(this, b);
-  }
-=======
->>>>>>> 869ce894
   void initForBackend(Backend b) {
     auto p = backendToDeviceType(b);
     static std::once_flag cpu_once;
     static std::once_flag cuda_once;
-    static std::once_flag complex_once;
     if (p == DeviceType::CPU) {
       std::call_once(cpu_once, [] {
         getLegacyDeviceTypeInit().initCPU();
@@ -93,21 +35,7 @@
         getLegacyDeviceTypeInit().initHIP();
       });
     }
-<<<<<<< HEAD
-    if (b == Backend::ComplexCPU || b == Backend::ComplexCUDA) {
-      std::call_once(complex_once, [] {
-        getLegacyDeviceTypeInit().initComplex();
-      });
-    }
   }
- private:
-  // NB: type_registry has nullptr for all CUDA backends until
-  // CUDA initialization has occurred
-  TypeUniquePtr type_registry
-    [static_cast<int>(Backend::NumOptions)];
-=======
-  }
->>>>>>> 869ce894
 };
 
 CAFFE2_API LegacyTypeDispatch& globalLegacyTypeDispatch();
