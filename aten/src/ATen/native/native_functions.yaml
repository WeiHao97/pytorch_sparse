# See README.md in this directory for more guidance


# Temporary type cast operators. These are needed to trace type-casts now since
# Type's are not supported in the IR. Instead, we call down to these
# specialized operators for each datatype.
# TODO: remove when we have Type support in the IR
- func: _cast_Byte(Tensor self, bool non_blocking=False) -> Tensor
  matches_jit_signature: True
  variants: function

- func: _cast_Char(Tensor self, bool non_blocking=False) -> Tensor
  matches_jit_signature: True
  variants: function

- func: _cast_Double(Tensor self, bool non_blocking=False) -> Tensor
  matches_jit_signature: True
  variants: function

- func: _cast_Float(Tensor self, bool non_blocking=False) -> Tensor
  matches_jit_signature: True
  variants: function

- func: _cast_Int(Tensor self, bool non_blocking=False) -> Tensor
  matches_jit_signature: True
  variants: function

- func: _cast_Long(Tensor self, bool non_blocking=False) -> Tensor
  matches_jit_signature: True
  variants: function

- func: _cast_Short(Tensor self, bool non_blocking=False) -> Tensor
  matches_jit_signature: True
  variants: function

- func: _cast_Half(Tensor self, bool non_blocking=False) -> Tensor
  matches_jit_signature: True
  variants: function

- func: _cudnn_ctc_loss(Tensor log_probs, Tensor targets, int[] input_lengths, int[] target_lengths, int blank, bool deterministic, bool zero_infinity) -> (Tensor, Tensor)
  matches_jit_signature: True
  dispatch:
    CUDA: _cudnn_ctc_loss

- func: _cudnn_rnn_flatten_weight(Tensor[] weight_arr, int weight_stride0, int input_size, int mode, int hidden_size, int num_layers, bool batch_first, bool bidirectional) -> Tensor
  matches_jit_signature: True
  dispatch:
    CUDA: _cudnn_rnn_flatten_weight

- func: _cudnn_rnn(Tensor input, Tensor[] weight, int weight_stride0, Tensor? weight_buf, Tensor hx, Tensor? cx, int mode, int hidden_size, int num_layers, bool batch_first, float dropout, bool train, bool bidirectional, int[] batch_sizes, Tensor? dropout_state) -> (Tensor, Tensor, Tensor, Tensor, Tensor)
  matches_jit_signature: True
  dispatch:
    CUDA: _cudnn_rnn

- func: _cudnn_rnn_backward(Tensor input, Tensor[] weight, int weight_stride0, Tensor weight_buf, Tensor hx, Tensor? cx, Tensor output, Tensor? grad_output, Tensor? grad_hy, Tensor? grad_cy, int mode, int hidden_size, int num_layers, bool batch_first, float dropout, bool train, bool bidirectional, int[] batch_sizes, BoolTensor? dropout_state, Tensor reserve, bool[4] output_mask) -> (Tensor, Tensor, Tensor, Tensor[])
  dispatch:
    CUDA: _cudnn_rnn_backward

- func: _cudnn_init_dropout_state(float dropout, bool train, int dropout_seed, *, ScalarType dtype, Layout layout, Device device) -> Tensor
  matches_jit_signature: True
  dispatch:
    CUDA: _cudnn_init_dropout_state

- func: _debug_has_internal_overlap(Tensor self) -> int
  variants: function

- func: _fused_dropout(Tensor self, float p, Generator? generator=None) -> (Tensor, Tensor)
  matches_jit_signature: True
  variants: function
  dispatch:
     CUDA: fused_dropout_cuda

- func: _masked_scale(Tensor self, Tensor mask, float scale) -> Tensor
  matches_jit_signature: True
  variants: function
  dispatch:
     CUDA: masked_scale_cuda

- func: _sobol_engine_draw(Tensor quasi, int n, Tensor sobolstate, int dimension, int num_generated, ScalarType? dtype) -> (Tensor, Tensor)
  matches_jit_signature: True

- func: _sobol_engine_ff_(Tensor(a!) self, int n, Tensor sobolstate, int dimension, int num_generated) -> Tensor(a!)
  matches_jit_signature: True

- func: _sobol_engine_scramble_(Tensor(a!) self, Tensor ltm, int dimension) -> Tensor(a!)
  matches_jit_signature: True

- func: _sobol_engine_initialize_state_(Tensor(a!) self, int dimension) -> Tensor(a!)
  matches_jit_signature: True

- func: _reshape_from_tensor(Tensor self, Tensor shape) -> Tensor
  matches_jit_signature: True

- func: _shape_as_tensor(Tensor self) -> Tensor
  matches_jit_signature: True

- func: dropout(Tensor input, float p, bool train) -> Tensor
  matches_jit_signature: True

- func: dropout_(Tensor(a!) self, float p, bool train) -> Tensor(a!)
  matches_jit_signature: True

- func: feature_dropout(Tensor input, float p, bool train) -> Tensor
  matches_jit_signature: True

- func: feature_dropout_(Tensor(a!) self, float p, bool train) -> Tensor(a!)
  matches_jit_signature: True

- func: alpha_dropout(Tensor input, float p, bool train) -> Tensor
  matches_jit_signature: True

- func: alpha_dropout_(Tensor(a!) self, float p, bool train) -> Tensor(a!)
  matches_jit_signature: True

- func: feature_alpha_dropout(Tensor input, float p, bool train) -> Tensor
  matches_jit_signature: True

- func: feature_alpha_dropout_(Tensor(a!) self, float p, bool train) -> Tensor(a!)
  matches_jit_signature: True

- func: abs(Tensor self) -> Tensor
  matches_jit_signature: True
  variants: function, method

- func: abs_(Tensor(a!) self) -> Tensor(a!)
  matches_jit_signature: True
  variants: function, method
  dispatch:
    CPU: _abs__cpu
    CUDA: _abs__cuda

- func: abs(Tensor self, *, Tensor(a!) out) -> Tensor(a!)
  matches_jit_signature: True
  dispatch:
    CPU: _abs_out_cpu
    CUDA: _abs_out_cuda

- func: acos(Tensor self) -> Tensor
  matches_jit_signature: True
  variants: function, method

- func: acos_(Tensor(a!) self) -> Tensor(a!)
  matches_jit_signature: True
  variants: function, method
  dispatch:
    CPU: _acos__cpu
    CUDA: _acos__cuda

- func: acos(Tensor self, *, Tensor(a!) out) -> Tensor(a!)
  matches_jit_signature: True
  dispatch:
    CPU: _acos_out_cpu
    CUDA: _acos_out_cuda

- func: avg_pool1d(Tensor self, int[1] kernel_size, int[1] stride=[], int[1] padding=0, bool ceil_mode=False, bool count_include_pad=True) -> Tensor
  matches_jit_signature: True

- func: adaptive_avg_pool1d(Tensor self, int[1] output_size) -> Tensor
  matches_jit_signature: True

# Return: (Tensor output, Tensor indices)
- func: adaptive_max_pool1d(Tensor self, int[1] output_size) -> (Tensor, Tensor)
  matches_jit_signature: True

- func: add(Tensor self, Tensor other, *, Scalar alpha=1) -> Tensor
  matches_jit_signature: True
  variants: function, method

- func: add_(Tensor(a!) self, Tensor other, *, Scalar alpha=1) -> Tensor(a!)
  matches_jit_signature: True
  variants: method

- func: add(Tensor self, Tensor other, *, Scalar alpha=1, Tensor(a!) out) -> Tensor(a!)
  matches_jit_signature: True

# For C++ only, until we have conversion from C++ numbers to Tensor
- func: add(Tensor self, Scalar other, Scalar alpha=1) -> Tensor
  matches_jit_signature: True
  variants: function, method

- func: add_(Tensor(a!) self, Scalar other, Scalar alpha=1) -> Tensor(a!)
  matches_jit_signature: True
  variants: method

- func: addmv(Tensor self, Tensor mat, Tensor vec, *, Scalar beta=1, Scalar alpha=1) -> Tensor
  matches_jit_signature: True
  variants: function, method

- func: addmv_(Tensor(a!) self, Tensor mat, Tensor vec, *, Scalar beta=1, Scalar alpha=1) -> Tensor(a!)
  matches_jit_signature: True
  variants: function, method

- func: addmv(Tensor self, Tensor mat, Tensor vec, *, Scalar beta=1, Scalar alpha=1, Tensor(a!) out) -> Tensor(a!)
  matches_jit_signature: True

- func: addr(Tensor self, Tensor vec1, Tensor vec2, *, Scalar beta=1, Scalar alpha=1) -> Tensor
  matches_jit_signature: True
  variants: function, method

- func: addr_(Tensor(a!) self, Tensor vec1, Tensor vec2, *, Scalar beta=1, Scalar alpha=1) -> Tensor(a!)
  matches_jit_signature: True
  variants: method

- func: addr(Tensor self, Tensor vec1, Tensor vec2, *, Scalar beta=1, Scalar alpha=1, Tensor(a!) out) -> Tensor(a!)
  matches_jit_signature: True

- func: affine_grid_generator(Tensor theta, int[] size) -> Tensor
  matches_jit_signature: True
  variants: function

- func: affine_grid_generator_backward(Tensor grad, int[] size) -> Tensor
  matches_jit_signature: True
  variants: function

- func: all(Tensor self, int dim, bool keepdim=False) -> Tensor
  matches_jit_signature: True
  variants: function, method

- func: all(Tensor self, int dim, bool keepdim=False, *, Tensor(a!) out) -> Tensor(a!)
  matches_jit_signature: True

- func: allclose(Tensor self, Tensor other, float rtol=1e-05, float atol=1e-08, bool equal_nan=False) -> bool
  matches_jit_signature: True
  variants: function, method

- func: any(Tensor self, int dim, bool keepdim=False) -> Tensor
  matches_jit_signature: True
  variants: function, method

- func: any(Tensor self, int dim, bool keepdim=False, *, Tensor(a!) out) -> Tensor(a!)
  matches_jit_signature: True

- func: arange(Scalar end, *, ScalarType? dtype=None, Layout? layout=None, Device? device=None) -> Tensor
  matches_jit_signature: True

- func: arange(Scalar start, Scalar end, *, ScalarType? dtype=None, Layout? layout=None, Device? device=None) -> Tensor
  matches_jit_signature: True

- func: arange(Scalar start, Scalar end, Scalar step, *, ScalarType? dtype=None, Layout? layout=None, Device? device=None) -> Tensor
  matches_jit_signature: True

- func: arange(Scalar end, *, Tensor(a!) out) -> Tensor(a!)
  matches_jit_signature: True

- func: arange(Scalar start, Scalar end, Scalar step=1, *, Tensor(a!) out) -> Tensor(a!)
  matches_jit_signature: True
  dispatch:
    CPU: arange_cpu_out
    CUDA: arange_cuda_out

# This function is a temporary hack to allow tracing of arange like constructs with dynamic
# bounds on arange.  Normal arange is not traceable because it does not take any tensor inputs;
# if the range you need is based on another tensor, calling this function directly will
# preserve tracing.  Get rid of this when arange can directly take tensors for bounds
# (so that it can be traced directly).
- func: _dim_arange(Tensor like, int dim) -> Tensor
  matches_jit_signature: True

- func: argmax(Tensor self, int? dim=None, bool keepdim=False) -> Tensor
  matches_jit_signature: True
  variants: function, method

- func: argmin(Tensor self, int? dim=None, bool keepdim=False) -> Tensor
  matches_jit_signature: True
  variants: function, method

- func: as_strided(Tensor(a) self, int[] size, int[] stride, int? storage_offset=None) -> Tensor(a)
  matches_jit_signature: True
  variants: function, method
  device_guard: False

- func: as_strided_(Tensor(a!) self, int[] size, int[] stride, int? storage_offset=None) -> Tensor(a!)
  matches_jit_signature: True
  variants: function, method
  device_guard: False

- func: asin(Tensor self) -> Tensor
  matches_jit_signature: True
  variants: function, method

- func: asin_(Tensor(a!) self) -> Tensor(a!)
  matches_jit_signature: True
  variants: function, method
  dispatch:
    CPU: _asin__cpu
    CUDA: _asin__cuda

- func: asin(Tensor self, *, Tensor(a!) out) -> Tensor(a!)
  matches_jit_signature: True
  dispatch:
    CPU: _asin_out_cpu
    CUDA: _asin_out_cuda

- func: atan(Tensor self) -> Tensor
  matches_jit_signature: True
  variants: function, method

- func: atan_(Tensor(a!) self) -> Tensor(a!)
  matches_jit_signature: True
  variants: function, method
  dispatch:
    CPU: _atan__cpu
    CUDA: _atan__cuda

- func: atan(Tensor self, *, Tensor(a!) out) -> Tensor(a!)
  matches_jit_signature: True
  dispatch:
    CPU: _atan_out_cpu
    CUDA: _atan_out_cuda

- func: baddbmm(Tensor self, Tensor batch1, Tensor batch2, *, Scalar beta=1, Scalar alpha=1) -> Tensor
  matches_jit_signature: True
  variants: function, method
  dispatch:
    CPU: baddbmm_cpu
    CUDA: baddbmm_cuda

- func: baddbmm_(Tensor(a!) self, Tensor batch1, Tensor batch2, *, Scalar beta=1, Scalar alpha=1) -> Tensor(a!)
  matches_jit_signature: True
  variants: method
  dispatch:
    CPU: baddbmm__cpu
    CUDA: baddbmm__cuda

- func: _baddbmm_mkl_(Tensor(a!) self, Tensor batch1, Tensor batch2, *, Scalar beta=1, Scalar alpha=1) -> Tensor(a!)
  matches_jit_signature: True
  variants: function

- func: baddbmm(Tensor self, Tensor batch1, Tensor batch2, *, Scalar beta=1, Scalar alpha=1, Tensor(a!) out) -> Tensor(a!)
  matches_jit_signature: True
  variants: function
  dispatch:
    CPU: baddbmm_out_cpu
    CUDA: baddbmm_out_cuda

- func: bartlett_window(int window_length, *, ScalarType? dtype=None, Layout? layout=None, Device? device=None) -> Tensor
  matches_jit_signature: True

- func: bartlett_window(int window_length, bool periodic, *, ScalarType? dtype=None, Layout? layout=None, Device? device=None) -> Tensor
  matches_jit_signature: True

- func: batch_norm(Tensor input, Tensor? weight, Tensor? bias, Tensor? running_mean, Tensor? running_var, bool training, float momentum, float eps, bool cudnn_enabled) -> Tensor
  matches_jit_signature: True

- func: _batch_norm_impl_index(Tensor input, Tensor? weight, Tensor? bias, Tensor? running_mean, Tensor? running_var, bool training, float momentum, float eps, bool cudnn_enabled) -> (Tensor, Tensor, Tensor, int)
  matches_jit_signature: True

- func: _batch_norm_impl_index_backward(int impl_index, Tensor input, Tensor grad_output, Tensor? weight, Tensor? running_mean, Tensor? running_var, Tensor? save_mean, Tensor? save_var_transform, bool train, float eps, bool[3] output_mask) -> (Tensor, Tensor, Tensor)
  matches_jit_signature: True

# Sample bernoulli with values in `self` as probability.
- func: bernoulli(Tensor self, *, Generator? generator=None) -> Tensor
  matches_jit_signature: True
  variants: function, method

- func: bernoulli(Tensor self, *, Generator? generator=None, Tensor(a!) out) -> Tensor(a!)
  matches_jit_signature: True
  variants: function

- func: bernoulli_(Tensor(a!) self, Tensor p, *, Generator? generator=None) -> Tensor(a!)
  matches_jit_signature: True
  variants: method
  dispatch:
    CPU: bernoulli_tensor_cpu_
    CUDA: bernoulli_tensor_cuda_

- func: bernoulli_(Tensor(a!) self, float p=0.5, *, Generator? generator=None) -> Tensor(a!)
  matches_jit_signature: True
  variants: method
  dispatch:
    CPU: bernoulli_scalar_cpu_
    CUDA: bernoulli_scalar_cuda_

# This out-of-place version isn't used explicitly, but needed by jit.
# There is no default valid on `p` here because it would introduce ambiguity
# with `bernoulli(Tensor self, *, Generator? generator=None)` declaration.
- func: bernoulli(Tensor self, float p, *, Generator? generator=None) -> Tensor
  matches_jit_signature: True
  variants: function, method

- func: bilinear(Tensor input1, Tensor input2, Tensor weight, Tensor? bias) -> Tensor
  matches_jit_signature: True

- func: binary_cross_entropy_with_logits(Tensor self, Tensor target, Tensor? weight, Tensor? pos_weight, int reduction) -> Tensor
  matches_jit_signature: True
  variants: function

- func: binary_cross_entropy_with_logits_backward(Tensor grad_output, Tensor self, Tensor target, Tensor? weight, Tensor? pos_weight, int reduction) -> Tensor
  matches_jit_signature: True
  variants: function

- func: bincount(Tensor self, Tensor? weights=None, int minlength=0) -> Tensor
  matches_jit_signature: True
  variants: function, method
  dispatch:
    CPU: _bincount_cpu
    CUDA: _bincount_cuda

- func: blackman_window(int window_length, *, ScalarType? dtype=None, Layout? layout=None, Device? device=None) -> Tensor
  matches_jit_signature: True

- func: blackman_window(int window_length, bool periodic, *, ScalarType? dtype=None, Layout? layout=None, Device? device=None) -> Tensor
  matches_jit_signature: True

- func: bmm(Tensor self, Tensor mat2) -> Tensor
  matches_jit_signature: True
  variants: function, method
  dispatch:
    CPU: bmm_cpu
    CUDA: bmm_cuda

- func: bmm(Tensor self, Tensor mat2, *, Tensor(a!) out) -> Tensor(a!)
  matches_jit_signature: True
  variants: function
  dispatch:
    CPU: bmm_out_cpu
    CUDA: bmm_out_cuda

- func: broadcast_tensors(Tensor[] tensors) -> Tensor[]
  matches_jit_signature: True
  device_guard: False

- func: cat(Tensor[] tensors, int dim=0) -> Tensor
  matches_jit_signature: True

- func: cat(Tensor[] tensors, int dim=0, *, Tensor(a!) out) -> Tensor(a!)
  matches_jit_signature: True

- func: ceil(Tensor self) -> Tensor
  matches_jit_signature: True
  variants: function, method

- func: ceil_(Tensor(a!) self) -> Tensor(a!)
  matches_jit_signature: True
  variants: function, method
  dispatch:
    CPU: _ceil__cpu
    CUDA: _ceil__cuda

- func: ceil(Tensor self, *, Tensor(a!) out) -> Tensor(a!)
  matches_jit_signature: True
  dispatch:
    CPU: _ceil_out_cpu
    CUDA: _ceil_out_cuda

- func: chain_matmul(Tensor[] matrices) -> Tensor
  matches_jit_signature: True
  variants: function

- func: chunk(Tensor(a) self, int chunks, int dim=0) -> Tensor(a)[]
  matches_jit_signature: True
  variants: function, method
  device_guard: False

- func: clamp(Tensor self, Scalar? min=None, Scalar? max=None) -> Tensor
  matches_jit_signature: True
  variants: function, method

- func: clamp_(Tensor(a!) self, Scalar? min=None, Scalar? max=None) -> Tensor(a!)
  matches_jit_signature: True
  variants: function, method
  dispatch:
    CPU: _clamp__cpu
    CUDA: _clamp__cuda

- func: clamp(Tensor self, Scalar? min=None, Scalar? max=None, *, Tensor(a!) out) -> Tensor(a!)
  matches_jit_signature: True
  dispatch:
    CPU: _clamp_out_cpu
    CUDA: _clamp_out_cuda

- func: clamp_max(Tensor self, Scalar max) -> Tensor
  matches_jit_signature: True
  variants: function, method

- func: clamp_max_(Tensor(a!) self, Scalar max) -> Tensor(a!)
  matches_jit_signature: True
  variants: function, method
  dispatch:
    CPU: _clamp_max__cpu
    CUDA: _clamp_max__cuda

- func: clamp_max(Tensor self, Scalar max, *, Tensor(a!) out) -> Tensor(a!)
  matches_jit_signature: True
  dispatch:
    CPU: _clamp_max_out_cpu
    CUDA: _clamp_max_out_cuda

- func: clamp_min(Tensor self, Scalar min) -> Tensor
  matches_jit_signature: True
  variants: function, method

- func: clamp_min_(Tensor(a!) self, Scalar min) -> Tensor(a!)
  matches_jit_signature: True
  variants: function, method
  dispatch:
    CPU: _clamp_min__cpu
    CUDA: _clamp_min__cuda

- func: clamp_min(Tensor self, Scalar min, *, Tensor(a!) out) -> Tensor(a!)
  matches_jit_signature: True
  dispatch:
    CPU: _clamp_min_out_cpu
    CUDA: _clamp_min_out_cuda

- func: cudnn_is_acceptable(Tensor self) -> bool
  matches_jit_signature: True
  device_guard: False

- func: constant_pad_nd(Tensor self, int[] pad, Scalar value=0) -> Tensor
  matches_jit_signature: True
  variants: function

- func: contiguous(Tensor self) -> Tensor
  matches_jit_signature: True
  variants: method

- func: convolution(Tensor input, Tensor weight, Tensor? bias, int[] stride, int[] padding, int[] dilation, bool transposed, int[] output_padding, int groups) -> Tensor
  matches_jit_signature: True

- func: _convolution(Tensor input, Tensor weight, Tensor? bias, int[] stride, int[] padding, int[] dilation, bool transposed, int[] output_padding, int groups, bool benchmark, bool deterministic, bool cudnn_enabled) -> Tensor
  matches_jit_signature: True

- func: _convolution_nogroup(Tensor input, Tensor weight, Tensor? bias, int[] stride, int[] padding, int[] dilation, bool transposed, int[] output_padding) -> Tensor
  matches_jit_signature: True

- func: _convolution_double_backward(Tensor? ggI, Tensor? ggW, Tensor? ggb, Tensor gO, Tensor weight, Tensor self, int[] stride, int[] padding, int[] dilation, bool transposed, int[] output_padding, int groups, bool benchmark, bool deterministic, bool cudnn_enabled, bool[3] output_mask) -> (Tensor, Tensor, Tensor)
  matches_jit_signature: True

- func: conv1d(Tensor input, Tensor weight, Tensor? bias=None, int[1] stride=1, int[1] padding=0, int[1] dilation=1, int groups=1) -> Tensor
  matches_jit_signature: True

- func: conv2d(Tensor input, Tensor weight, Tensor? bias=None, int[2] stride=1, int[2] padding=0, int[2] dilation=1, int groups=1) -> Tensor
  matches_jit_signature: True

- func: conv3d(Tensor input, Tensor weight, Tensor? bias=None, int[3] stride=1, int[3] padding=0, int[3] dilation=1, int groups=1) -> Tensor
  matches_jit_signature: True

- func: conv_tbc(Tensor self, Tensor weight, Tensor bias, int pad=0) -> Tensor
  matches_jit_signature: True

- func: conv_tbc_backward(Tensor self, Tensor input, Tensor weight, Tensor bias, int pad) -> (Tensor, Tensor, Tensor)
  matches_jit_signature: True

# NB: we inherit the goofy argument order from PyTorch torch.nn.functional
- func: conv_transpose1d(Tensor input, Tensor weight, Tensor? bias=None, int[1] stride=1, int[1] padding=0, int[1] output_padding=0, int groups=1, int[1] dilation=1) -> Tensor
  matches_jit_signature: True

- func: conv_transpose2d(Tensor input, Tensor weight, Tensor? bias=None, int[2] stride=1, int[2] padding=0, int[2] output_padding=0, int groups=1, int[2] dilation=1) -> Tensor
  matches_jit_signature: True

- func: conv_transpose3d(Tensor input, Tensor weight, Tensor? bias=None, int[3] stride=1, int[3] padding=0, int[3] output_padding=0, int groups=1, int[3] dilation=1) -> Tensor
  matches_jit_signature: True

- func: s_copy_(Tensor(a!) self, Tensor src, bool non_blocking=False) -> Tensor(a!)
  matches_jit_signature: True
  cpu_half: True
  cpu_bool: True
  cuda_bool: True
  dispatch:
    CPU: _s_copy__cpu
    CUDA: _s_copy__cuda

- func: _s_copy_from(Tensor self, Tensor dst, bool non_blocking=False) -> Tensor
  matches_jit_signature: True
  cpu_half: True
  cpu_bool: True
  cuda_bool: True
  dispatch:
    CUDA: _s_copy_from_cuda

- func: _copy_same_type_(Tensor(a!) self, Tensor src) -> void
  matches_jit_signature: True
  cpu_half: True
  cpu_bool: True
  cuda_bool: True
  dispatch:
    CPU: _copy_same_type__cpu

- func: cos(Tensor self) -> Tensor
  matches_jit_signature: True
  variants: function, method

- func: cos_(Tensor(a!) self) -> Tensor(a!)
  matches_jit_signature: True
  variants: function, method
  dispatch:
    CPU: _cos__cpu
    CUDA: _cos__cuda

- func: cos(Tensor self, *, Tensor(a!) out) -> Tensor(a!)
  matches_jit_signature: True
  dispatch:
    CPU: _cos_out_cpu
    CUDA: _cos_out_cuda

- func: cosh(Tensor self) -> Tensor
  matches_jit_signature: True
  variants: function, method

- func: cosh_(Tensor(a!) self) -> Tensor(a!)
  matches_jit_signature: True
  variants: function, method
  dispatch:
    CPU: _cosh__cpu
    CUDA: _cosh__cuda

- func: cosh(Tensor self, *, Tensor(a!) out) -> Tensor(a!)
  matches_jit_signature: True
  dispatch:
    CPU: _cosh_out_cpu
    CUDA: _cosh_out_cuda

- func: cosine_embedding_loss(Tensor input1, Tensor input2, Tensor target, float margin=0.0, int reduction=Mean) -> Tensor
  matches_jit_signature: True

- func: cudnn_affine_grid_generator(Tensor theta, int N, int C, int H, int W) -> Tensor grid
  matches_jit_signature: True
  dispatch:
    CUDA: cudnn_affine_grid_generator_forward

# TODO: Why do I have to call this grad?!
- func: cudnn_affine_grid_generator_backward(Tensor grad, int N, int C, int H, int W) -> Tensor grad_theta
  matches_jit_signature: True
  dispatch:
    CUDA: cudnn_affine_grid_generator_backward

- func: cudnn_batch_norm(Tensor input, Tensor weight, Tensor? bias, Tensor? running_mean, Tensor? running_var, bool training, float exponential_average_factor, float epsilon) -> (Tensor, Tensor, Tensor)
  matches_jit_signature: True
  dispatch:
    CUDA: cudnn_batch_norm

# NB: You can only use this if you used cudnn_batch_norm training=True
- func: cudnn_batch_norm_backward(Tensor input, Tensor grad_output, Tensor weight, Tensor? running_mean, Tensor? running_var, Tensor? save_mean, Tensor? save_var, float epsilon) -> (Tensor, Tensor, Tensor)
  matches_jit_signature: True
  dispatch:
    CUDA: cudnn_batch_norm_backward

- func: cudnn_convolution(Tensor self, Tensor weight, Tensor? bias, int[] padding, int[] stride, int[] dilation, int groups, bool benchmark, bool deterministic) -> Tensor
  matches_jit_signature: True
  dispatch:
    CUDA: cudnn_convolution

- func: cudnn_convolution_backward_input(int[] self_size, Tensor grad_output, Tensor weight, int[] padding, int[] stride, int[] dilation, int groups, bool benchmark, bool deterministic) -> Tensor
  matches_jit_signature: True
  dispatch:
    CUDA: cudnn_convolution_backward_input

- func: cudnn_convolution_backward(Tensor self, Tensor grad_output, Tensor weight, int[] padding, int[] stride, int[] dilation, int groups, bool benchmark, bool deterministic, bool[3] output_mask) -> (Tensor, Tensor, Tensor)
  matches_jit_signature: True
  dispatch:
    CUDA: cudnn_convolution_backward

- func: cudnn_convolution_backward_bias(Tensor grad_output) -> Tensor
  matches_jit_signature: True
  dispatch:
    CUDA: cudnn_convolution_backward_bias

- func: cudnn_convolution_backward_weight(int[] weight_size, Tensor grad_output, Tensor self, int[] padding, int[] stride, int[] dilation, int groups, bool benchmark, bool deterministic) -> Tensor
  matches_jit_signature: True
  dispatch:
    CUDA: cudnn_convolution_backward_weight

- func: cudnn_convolution_transpose(Tensor self, Tensor weight, Tensor? bias, int[] padding, int[] output_padding, int[] stride, int[] dilation, int groups, bool benchmark, bool deterministic) -> Tensor
  matches_jit_signature: True
  dispatch:
    CUDA: cudnn_convolution_transpose

# NB: output_padding not strictly needed here, but it's helpful for the float
# backwards
- func: cudnn_convolution_transpose_backward(Tensor self, Tensor grad_output, Tensor weight, int[] padding, int[] output_padding, int[] stride, int[] dilation, int groups, bool benchmark, bool deterministic, bool[3] output_mask) -> (Tensor, Tensor, Tensor)
  matches_jit_signature: True
  dispatch:
    CUDA: cudnn_convolution_transpose_backward

- func: cudnn_convolution_transpose_backward_bias(Tensor grad_output) -> Tensor
  matches_jit_signature: True
  dispatch:
    CUDA: cudnn_convolution_backward_bias

- func: cudnn_convolution_transpose_backward_input(Tensor grad_output, Tensor weight, int[] padding, int[] stride, int[] dilation, int groups, bool benchmark, bool deterministic) -> Tensor
  matches_jit_signature: True
  dispatch:
    CUDA: cudnn_convolution_transpose_backward_input

- func: cudnn_convolution_transpose_backward_weight(int[] weight_size, Tensor grad_output, Tensor self, int[] padding, int[] stride, int[] dilation, int groups, bool benchmark, bool deterministic) -> Tensor
  matches_jit_signature: True
  dispatch:
    CUDA: cudnn_convolution_transpose_backward_weight

# NB: input is special cased in a way I don't quite understand
- func: cudnn_grid_sampler(Tensor self, Tensor grid) -> Tensor output
  matches_jit_signature: True
  dispatch:
    CUDA: cudnn_grid_sampler_forward

- func: cudnn_grid_sampler_backward(Tensor self, Tensor grid, Tensor grad_output) -> (Tensor grad_self, Tensor grad_grid)
  matches_jit_signature: True
  dispatch:
    CUDA: cudnn_grid_sampler_backward

# FIXME: These could be combined as optional<ScalarType> but for https://github.com/pytorch/pytorch/issues/6593.
- func: cumsum(Tensor self, int dim, *, ScalarType dtype) -> Tensor
  matches_jit_signature: True
  variants: function, method

- func: cumsum(Tensor self, int dim) -> Tensor
  matches_jit_signature: True
  variants: function, method

- func: cumsum(Tensor self, int dim, *, ScalarType dtype, Tensor(a!) out) -> Tensor(a!)
  matches_jit_signature: True

- func: cumsum(Tensor self, int dim, *, Tensor(a!) out) -> Tensor(a!)
  matches_jit_signature: True

# FIXME: These could be combined as optional<ScalarType> but for https://github.com/pytorch/pytorch/issues/6593.
- func: cumprod(Tensor self, int dim, *, ScalarType dtype) -> Tensor
  matches_jit_signature: True
  variants: function, method

- func: cumprod(Tensor self, int dim) -> Tensor
  matches_jit_signature: True
  variants: function, method

- func: cumprod(Tensor self, int dim, *, ScalarType dtype, Tensor(a!) out) -> Tensor(a!)
  matches_jit_signature: True

- func: cumprod(Tensor self, int dim, *, Tensor(a!) out) -> Tensor(a!)
  matches_jit_signature: True

- func: ctc_loss(Tensor log_probs, Tensor targets, int[] input_lengths, int[] target_lengths, int blank=0, int reduction=Mean, bool zero_infinity=False) -> Tensor
  matches_jit_signature: True

# convenience function that converts to intlists for you
- func: ctc_loss(Tensor log_probs, Tensor targets, Tensor input_lengths, Tensor target_lengths, int blank=0, int reduction=Mean, bool zero_infinity=False) -> Tensor
  matches_jit_signature: True

- func: _ctc_loss(Tensor log_probs, Tensor targets, int[] input_lengths, int[] target_lengths, int blank=0, bool zero_infinity=False) -> (Tensor, Tensor)
  matches_jit_signature: True
  dispatch:
    CPU:  ctc_loss_cpu
    CUDA: ctc_loss_gpu

- func: _ctc_loss_backward(Tensor grad, Tensor log_probs, Tensor targets, int[] input_lengths, int[] target_lengths, Tensor neg_log_likelihood, Tensor log_alpha, int blank, bool zero_infinity=False) -> Tensor
  matches_jit_signature: True
  dispatch:
    CPU: ctc_loss_backward_cpu
    CUDA: ctc_loss_backward_gpu

- func: det(Tensor self) -> Tensor
  matches_jit_signature: True
  variants: function, method

- func: diag_embed(Tensor self, int offset=0, int dim1=-2, int dim2=-1) -> Tensor
  matches_jit_signature: True
  variants: function, method

- func: diagflat(Tensor self, int offset=0) -> Tensor
  matches_jit_signature: True
  variants: function, method

- func: diagonal(Tensor(a) self, int offset=0, int dim1=0, int dim2=1) -> Tensor(a)
  matches_jit_signature: True
  variants: function, method

- func: div(Tensor self, Tensor other) -> Tensor
  matches_jit_signature: True
  variants: function, method

- func: div_(Tensor(a!) self, Tensor other) -> Tensor(a!)
  matches_jit_signature: True
  variants: method

- func: div(Tensor self, Tensor other, *, Tensor(a!) out) -> Tensor(a!)
  matches_jit_signature: True

# For C++ only, until we have conversion from C++ numbers to Tensor
- func: div(Tensor self, Scalar other) -> Tensor
  matches_jit_signature: True
  variants: function, method

- func: div_(Tensor(a!) self, Scalar other) -> Tensor(a!)
  matches_jit_signature: True
  variants: method

- func: dot(Tensor self, Tensor tensor) -> Tensor
  matches_jit_signature: True
  variants: function, method

- func: dot(Tensor self, Tensor tensor, *, Tensor(a!) out) -> Tensor(a!)
  matches_jit_signature: True

- func: einsum(str equation, Tensor[] tensors) -> Tensor
  matches_jit_signature: True

- func: embedding(Tensor weight, Tensor indices, int padding_idx=-1, bool scale_grad_by_freq=False, bool sparse=False) -> Tensor
  matches_jit_signature: True

- func: embedding_backward(Tensor grad, Tensor indices, int num_weights, int padding_idx, bool scale_grad_by_freq, bool sparse) -> Tensor
  matches_jit_signature: True

- func: embedding_dense_backward(Tensor grad_output, IndexTensor indices, int num_weights, int padding_idx, bool scale_grad_by_freq) -> Tensor
  dispatch:
    CPU: embedding_dense_backward_cpu
    CUDA: embedding_dense_backward_cuda

- func: embedding_renorm_(Tensor(a!) self, Tensor indices, float max_norm, float norm_type) -> Tensor(a!)
  matches_jit_signature: True
  dispatch:
    CPU: embedding_renorm_cpu_
    CUDA: embedding_renorm_cuda_

- func: embedding_sparse_backward(Tensor grad, Tensor indices, int num_weights, int padding_idx, bool scale_grad_by_freq) -> Tensor
  matches_jit_signature: True

# NOTE [ embedding_bag Native Functions ]
# The `_embedding_bag.*` variants assume that input tensors except for `weight`,
# e.g. `indices` and `offsets` (and `offset2bag`), are contiguous.
# We really only need to enforce this for `_embedding_bag` (the forward) because
# the backward inputs are the same as forward ones.
# The above `embedding_bag` wrapper is created to achieve this, e.g.,
# applying indices = indices.contiguous().
# The backward functions apply a check that these input tensors are contiguous.

- func: embedding_bag(Tensor weight, Tensor indices, Tensor offsets, bool scale_grad_by_freq=False, int mode=0, bool sparse=False, Tensor? per_sample_weights=None) -> (Tensor, Tensor, Tensor, Tensor)
  matches_jit_signature: True

- func: _embedding_bag(Tensor weight, Tensor indices, Tensor offsets, bool scale_grad_by_freq=False, int mode=0, bool sparse=False, Tensor? per_sample_weights=None) -> (Tensor, Tensor, Tensor, Tensor)
  matches_jit_signature: True
  dispatch:
    CPU: _embedding_bag_cpu
    CUDA: _embedding_bag_cuda

- func: _embedding_bag_backward(Tensor grad, Tensor indices, Tensor offsets, Tensor offset2bag, Tensor bag_size, Tensor maximum_indices, int num_weights, bool scale_grad_by_freq, int mode, bool sparse, Tensor? per_sample_weights) -> Tensor
  matches_jit_signature: True

- func: _embedding_bag_sparse_backward(Tensor grad, Tensor indices, Tensor offsets, Tensor offset2bag, Tensor bag_size, int num_weights, bool scale_grad_by_freq, int mode, Tensor? per_sample_weights) -> Tensor
  matches_jit_signature: True

- func: _embedding_bag_dense_backward(Tensor grad, IndexTensor indices, IndexTensor offsets, IndexTensor offset2bag, IndexTensor bag_size, IndexTensor maximum_indices, int num_weights, bool scale_grad_by_freq, int mode, Tensor? per_sample_weights) -> Tensor
  dispatch:
    CPU: _embedding_bag_dense_backward_cpu
    CUDA: _embedding_bag_dense_backward_cuda

- func: _embedding_bag_per_sample_weights_backward(Tensor grad, Tensor weight, Tensor indices, Tensor offset2bag, int mode) -> Tensor
  dispatch:
    CPU: _embedding_bag_per_sample_weights_backward_cpu
    CUDA: _embedding_bag_per_sample_weights_backward_cuda

- func: empty(int[] size, *, ScalarType? dtype=None, Layout? layout=None, Device? device=None) -> Tensor
  matches_jit_signature: True
  cpu_half: True
  cpu_bool: True
  cuda_bool: True
  dispatch:
    CPU: empty_cpu
    CUDA: empty_cuda
    SparseCPU: empty_sparse
    SparseCUDA: empty_sparse

- func: resize_(Tensor(a!) self, int[] size) -> Tensor(a!)
  matches_jit_signature: True
  variants: method
  cpu_bool: True
  cuda_bool: True
  cpu_half: True
  device_guard: False
  dispatch:
    CPU: resize_cpu_
    CUDA: resize_cuda_

- func: empty(int[] size, *, Tensor(a!) out) -> Tensor(a!)
  matches_jit_signature: True
  device_guard: False

- func: empty_like(Tensor self) -> Tensor
  matches_jit_signature: True
  device_guard: False

- func: empty_like(Tensor self, *, ScalarType dtype, Layout layout, Device device) -> Tensor
  matches_jit_signature: True
  device_guard: False

- func: empty_strided(int[] size, int[] stride, *, ScalarType? dtype=None, Layout? layout=None, Device? device=None) -> Tensor
  cpu_half: True
  cpu_bool: True
  cuda_bool: True
  matches_jit_signature: True
  dispatch:
    CPU: empty_strided_cpu
    CUDA: empty_strided_cuda

- func: erf(Tensor self) -> Tensor
  matches_jit_signature: True
  variants: function, method

- func: erf_(Tensor(a!) self) -> Tensor(a!)
  matches_jit_signature: True
  variants: function, method
  dispatch:
    CPU: _erf__cpu
    CUDA: _erf__cuda

- func: erf(Tensor self, *, Tensor(a!) out) -> Tensor(a!)
  matches_jit_signature: True
  dispatch:
    CPU: _erf_out_cpu
    CUDA: _erf_out_cuda

- func: erfc(Tensor self) -> Tensor
  matches_jit_signature: True
  variants: function, method

- func: erfc_(Tensor(a!) self) -> Tensor(a!)
  matches_jit_signature: True
  variants: function, method
  dispatch:
    CPU: _erfc__cpu
    CUDA: _erfc__cuda

- func: erfc(Tensor self, *, Tensor(a!) out) -> Tensor(a!)
  matches_jit_signature: True
  dispatch:
    CPU: _erfc_out_cpu
    CUDA: _erfc_out_cuda

- func: exp(Tensor self) -> Tensor
  matches_jit_signature: True
  variants: function, method

- func: exp_(Tensor(a!) self) -> Tensor(a!)
  matches_jit_signature: True
  variants: function, method
  dispatch:
    CPU: _exp__cpu
    CUDA: _exp__cuda

- func: exp(Tensor self, *, Tensor(a!) out) -> Tensor(a!)
  matches_jit_signature: True
  dispatch:
    CPU: _exp_out_cpu
    CUDA: _exp_out_cuda

- func: expm1(Tensor self) -> Tensor
  matches_jit_signature: True
  variants: function, method

- func: expm1_(Tensor(a!) self) -> Tensor(a!)
  matches_jit_signature: True
  variants: function, method
  dispatch:
    CPU: _expm1__cpu
    CUDA: _expm1__cuda

- func: expm1(Tensor self, *, Tensor(a!) out) -> Tensor(a!)
  matches_jit_signature: True
  dispatch:
    CPU: _expm1_out_cpu
    CUDA: _expm1_out_cuda

- func: expand(Tensor(a) self, int[] size, *, bool implicit=False) -> Tensor(a)
  matches_jit_signature: True
  variants: method  # This is method-only to match the previous tensor API. In the future we could make this a function too.
  device_guard: False

- func: expand_as(Tensor self, Tensor other) -> Tensor
  matches_jit_signature: True
  variants: method  # This is method-only to match the previous tensor API. In the future we could make this a function too.
  device_guard: False

- func: eye(int n, *, ScalarType? dtype=None, Layout? layout=None, Device? device=None) -> Tensor
  matches_jit_signature: True

- func: eye(int n, int m, *, ScalarType? dtype=None, Layout? layout=None, Device? device=None) -> Tensor
  matches_jit_signature: True

- func: eye(int n, *, Tensor(a!) out) -> Tensor(a!)
  matches_jit_signature: True
  dispatch:
    CPU: eye_out_cpu
    CUDA: eye_out_cuda

- func: eye(int n, int m, *, Tensor(a!) out) -> Tensor(a!)
  matches_jit_signature: True
  dispatch:
    CPU: eye_out_cpu
    CUDA: eye_out_cuda

- func: flatten(Tensor self, int start_dim=0, int end_dim=-1) -> Tensor
  matches_jit_signature: True
  variants: function, method

- func: fill_(Tensor(a!) self, Scalar value) -> Tensor(a!)
  matches_jit_signature: True
  variants: function, method

- func: fill_(Tensor(a!) self, Tensor value) -> Tensor(a!)
  matches_jit_signature: True
  variants: function, method

- func: floor(Tensor self) -> Tensor
  matches_jit_signature: True
  variants: function, method

- func: floor_(Tensor(a!) self) -> Tensor(a!)
  matches_jit_signature: True
  variants: function, method
  dispatch:
    CPU: _floor__cpu
    CUDA: _floor__cuda

- func: floor(Tensor self, *, Tensor(a!) out) -> Tensor(a!)
  matches_jit_signature: True
  dispatch:
    CPU: _floor_out_cpu
    CUDA: _floor_out_cuda

- func: frac(Tensor self) -> Tensor
  matches_jit_signature: True
  variants: function, method

- func: frac_(Tensor(a!) self) -> Tensor(a!)
  matches_jit_signature: True
  variants: function, method
  dispatch:
    CPU: _frac__cpu
    CUDA: _frac__cuda

- func: frac(Tensor self, *, Tensor(a!) out) -> Tensor(a!)
  matches_jit_signature: True
  dispatch:
    CPU: _frac_out_cpu
    CUDA: _frac_out_cuda

- func: full(int[] size, Scalar fill_value, *, ScalarType? dtype=None, Layout? layout=None, Device? device=None) -> Tensor
  matches_jit_signature: True

- func: full(int[] size, Scalar fill_value, *, Tensor(a!) out) -> Tensor(a!)
  matches_jit_signature: True

- func: full_like(Tensor self, Scalar fill_value) -> Tensor
  matches_jit_signature: True

- func: full_like(Tensor self, Scalar fill_value, *, ScalarType dtype, Layout layout, Device device) -> Tensor
  matches_jit_signature: True

# NOTE [ grid_sampler Native Functions ]
# `grid_sampler` does all the shape checking and then dispatches to one of
# `cudnn_grid_sampler`, `grid_sampler_2d`, or `grid_sampler_3d`, each of which
# has the corresponding backward defined as native functions as well. Therefore,
# in these functions and their backwards, no more shape checking is done.
#
# Additionally, arguments `padding_mode` and `interpolation_mode` are cast to
# enums defined in `native/GridSampler.h`. `cudnn_grid_sampler` doesn't take in
# `interpolation_mode` because it only supports Bilinear interpolation mode.
- func: grid_sampler(Tensor input, Tensor grid, int interpolation_mode, int padding_mode) -> Tensor
  matches_jit_signature: True

- func: grid_sampler_2d(Tensor input, Tensor grid, int interpolation_mode, int padding_mode) -> Tensor
  matches_jit_signature: True
  dispatch:
    CPU: grid_sampler_2d_cpu
    CUDA: grid_sampler_2d_cuda

- func: grid_sampler_2d_backward(Tensor grad_output, Tensor input, Tensor grid, int interpolation_mode, int padding_mode) -> (Tensor, Tensor)
  matches_jit_signature: True
  dispatch:
    CPU: grid_sampler_2d_backward_cpu
    CUDA: grid_sampler_2d_backward_cuda

- func: grid_sampler_3d(Tensor input, Tensor grid, int interpolation_mode, int padding_mode) -> Tensor
  matches_jit_signature: True
  dispatch:
    CPU: grid_sampler_3d_cpu
    CUDA: grid_sampler_3d_cuda

- func: grid_sampler_3d_backward(Tensor grad_output, Tensor input, Tensor grid, int interpolation_mode, int padding_mode) -> (Tensor, Tensor)
  matches_jit_signature: True
  dispatch:
    CPU: grid_sampler_3d_backward_cpu
    CUDA: grid_sampler_3d_backward_cuda

- func: hann_window(int window_length, *, ScalarType? dtype=None, Layout? layout=None, Device? device=None) -> Tensor
  matches_jit_signature: True

- func: hann_window(int window_length, bool periodic, *, ScalarType? dtype=None, Layout? layout=None, Device? device=None) -> Tensor
  matches_jit_signature: True

- func: hamming_window(int window_length, *, ScalarType? dtype=None, Layout? layout=None, Device? device=None) -> Tensor
  matches_jit_signature: True

- func: hamming_window(int window_length, bool periodic, *, ScalarType? dtype=None, Layout? layout=None, Device? device=None) -> Tensor
  matches_jit_signature: True

- func: hamming_window(int window_length, bool periodic, float alpha, *, ScalarType? dtype=None, Layout? layout=None, Device? device=None) -> Tensor
  matches_jit_signature: True

- func: hamming_window(int window_length, bool periodic, float alpha, float beta, *, ScalarType? dtype=None, Layout? layout=None, Device? device=None) -> Tensor
  matches_jit_signature: True

- func: hinge_embedding_loss(Tensor self, Tensor target, float margin=1.0, int reduction=Mean) -> Tensor
  matches_jit_signature: True

- func: ger(Tensor self, Tensor vec2) -> Tensor
  matches_jit_signature: True
  variants: function, method

- func: ger(Tensor self, Tensor vec2, *, Tensor(a!) out) -> Tensor(a!)
  matches_jit_signature: True

- func: group_norm(Tensor input, int num_groups, Tensor? weight=None, Tensor? bias=None, float eps=1e-05, bool cudnn_enabled=True) -> Tensor
  matches_jit_signature: True

# FFT

- func: fft(Tensor self, int signal_ndim, bool normalized=False) -> Tensor
  matches_jit_signature: True
  variants: function, method

- func: ifft(Tensor self, int signal_ndim, bool normalized=False) -> Tensor
  matches_jit_signature: True
  variants: function, method

- func: rfft(Tensor self, int signal_ndim, bool normalized=False, bool onesided=True) -> Tensor
  matches_jit_signature: True
  variants: function, method

- func: irfft(Tensor self, int signal_ndim, bool normalized=False, bool onesided=True, int[] signal_sizes=[]) -> Tensor
  matches_jit_signature: True
  variants: function, method

- func: _fft_with_size(Tensor self, int signal_ndim, bool complex_input, bool complex_output, bool inverse, int[] checked_signal_sizes, bool normalized, bool onesided, int[] output_sizes) -> Tensor
  matches_jit_signature: True
  variants: function
  dispatch:
    CPU: _fft_mkl
    CUDA: _fft_cufft

- func: _cufft_get_plan_cache_size() -> int
  matches_jit_signature: True

- func: _cufft_get_plan_cache_max_size() -> int
  matches_jit_signature: True

- func: _cufft_set_plan_cache_max_size(int max_size) -> void
  matches_jit_signature: True

- func: _cufft_clear_plan_cache() -> void
  matches_jit_signature: True

- func: index(Tensor self, Tensor?[] indices) -> Tensor
  matches_jit_signature: True
  variants: function, method
  # NB: This function is special-cased in tools/autograd/gen_variable_type.py

- func: index_copy_(Tensor(a!) self, int dim, Tensor index, Tensor source) -> Tensor(a!)
  matches_jit_signature: True
  variants: method

- func: index_copy(Tensor self, int dim, Tensor index, Tensor source) -> Tensor
  matches_jit_signature: True
  variants: function, method

- func: index_put_(Tensor(a!) self, Tensor?[] indices, Tensor values, bool accumulate=False) -> Tensor(a!)
  matches_jit_signature: True
  variants: function, method

- func: index_put(Tensor self, Tensor?[] indices, Tensor values, bool accumulate=False) -> Tensor
  matches_jit_signature: True
  variants: function, method

- func: instance_norm(Tensor input, Tensor? weight, Tensor? bias, Tensor? running_mean, Tensor? running_var, bool use_input_stats, float momentum, float eps, bool cudnn_enabled) -> Tensor
  matches_jit_signature: True
  variants: function

- func: inverse(Tensor self) -> Tensor
  matches_jit_signature: True
  variants: function, method

- func: inverse(Tensor self, *, Tensor(a!) out) -> Tensor(a!)
  matches_jit_signature: True

- func: _inverse_helper(Tensor self) -> Tensor
  matches_jit_signature: True
  variants: function
  dispatch:
    CPU: _inverse_helper_cpu
    CUDA: _inverse_helper_cuda

- func: isclose(Tensor self, Tensor other, float rtol=1e-05, float atol=1e-08, bool equal_nan=False) -> Tensor
  matches_jit_signature: True
  variants: function, method

- func: isnan(Tensor self) -> Tensor
  matches_jit_signature: True
  variants: function
  device_guard: False

- func: is_distributed(Tensor self) -> bool
  matches_jit_signature: True
  variants: function, method
  device_guard: False

- func: is_floating_point(Tensor self) -> bool
  matches_jit_signature: True
  variants: function, method
  device_guard: False

- func: is_complex(Tensor self) -> bool
  matches_jit_signature: True
  variants: function, method
  device_guard: False

- func: is_nonzero(Tensor self) -> bool
  matches_jit_signature: True
  variants: function, method
  device_guard: False

- func: is_same_size(Tensor self, Tensor other) -> bool
  matches_jit_signature: True
  variants: function, method
  device_guard: False

- func: is_signed(Tensor self) -> bool
  matches_jit_signature: True
  variants: function, method
  device_guard: False

- func: kl_div(Tensor self, Tensor target, int reduction=Mean) -> Tensor
  matches_jit_signature: True

- func: kl_div_backward(Tensor grad_output, Tensor self, Tensor target, int reduction=Mean) -> Tensor
  matches_jit_signature: True
  dispatch:
    CPU: kl_div_backward_cpu
    CUDA: kl_div_backward_cuda

- func: kthvalue(Tensor self, int k, int dim=-1, bool keepdim=False) -> (Tensor values, Tensor indices)
  matches_jit_signature: True
  variants: function, method

- func: kthvalue(Tensor self, int k, int dim=-1, bool keepdim=False, *, Tensor(a!) values, Tensor(b!) indices) -> (Tensor(a!) values, Tensor(b!) indices)
  matches_jit_signature: True
  dispatch:
    CPU: kthvalue_out_cpu
    CUDA: kthvalue_out_cuda

- func: layer_norm(Tensor input, int[] normalized_shape, Tensor? weight=None, Tensor? bias=None, float eps=1e-05, bool cudnn_enable=True) -> Tensor
  matches_jit_signature: True

- func: linear(Tensor input, Tensor weight, Tensor? bias=None) -> Tensor
  matches_jit_signature: True

- func: fbgemm_linear_int8_weight(Tensor input, Tensor weight, Tensor packed, Tensor col_offsets, Scalar weight_scale, Scalar weight_zero_point, Tensor bias) -> Tensor
  matches_jit_signature: True

- func: fbgemm_linear_quantize_weight(Tensor input) -> (Tensor, Tensor, float, int)
  matches_jit_signature: True

- func: fbgemm_pack_quantized_matrix(Tensor input, int K, int N) -> Tensor
  matches_jit_signature: True

- func: fbgemm_is_cpu_supported() -> bool
  matches_jit_signature: True

- func: linspace(Scalar start, Scalar end, int steps=100, *, ScalarType? dtype=None, Layout? layout=None, Device? device=None) -> Tensor
  matches_jit_signature: True

- func: linspace(Scalar start, Scalar end, int steps=100, *, Tensor(a!) out) -> Tensor(a!)
  matches_jit_signature: True
  dispatch:
    CPU: linspace_cpu_out
    CUDA: linspace_cuda_out

- func: log(Tensor self) -> Tensor
  matches_jit_signature: True
  variants: function, method

- func: log_(Tensor(a!) self) -> Tensor(a!)
  matches_jit_signature: True
  variants: function, method
  dispatch:
    CPU: _log__cpu
    CUDA: _log__cuda

- func: log(Tensor self, *, Tensor(a!) out) -> Tensor(a!)
  matches_jit_signature: True
  dispatch:
    CPU: _log_out_cpu
    CUDA: _log_out_cuda

- func: log10(Tensor self) -> Tensor
  matches_jit_signature: True
  variants: function, method

- func: log10_(Tensor(a!) self) -> Tensor(a!)
  matches_jit_signature: True
  variants: function, method
  dispatch:
    CPU: _log10__cpu
    CUDA: _log10__cuda

- func: log10(Tensor self, *, Tensor(a!) out) -> Tensor(a!)
  matches_jit_signature: True
  dispatch:
    CPU: _log10_out_cpu
    CUDA: _log10_out_cuda

- func: log1p(Tensor self) -> Tensor
  matches_jit_signature: True
  variants: function, method

- func: log1p_(Tensor(a!) self) -> Tensor(a!)
  matches_jit_signature: True
  variants: function, method
  dispatch:
    CPU: _log1p__cpu
    CUDA: _log1p__cuda
    SparseCPU: log1p_sparse_
    SparseCUDA: log1p_sparse_

- func: log1p(Tensor self, *, Tensor(a!) out) -> Tensor(a!)
  matches_jit_signature: True
  dispatch:
    CPU: _log1p_out_cpu
    CUDA: _log1p_out_cuda
    SparseCPU: log1p_out_sparse
    SparseCUDA: log1p_out_sparse

- func: log2(Tensor self) -> Tensor
  matches_jit_signature: True
  variants: function, method

- func: log2_(Tensor(a!) self) -> Tensor(a!)
  matches_jit_signature: True
  variants: function, method
  dispatch:
    CPU: _log2__cpu
    CUDA: _log2__cuda

- func: log2(Tensor self, *, Tensor(a!) out) -> Tensor(a!)
  matches_jit_signature: True
  dispatch:
    CPU: _log2_out_cpu
    CUDA: _log2_out_cuda

- func: logdet(Tensor self) -> Tensor
  matches_jit_signature: True
  variants: function, method

- func: logspace(Scalar start, Scalar end, int steps=100, *, ScalarType? dtype=None, Layout? layout=None, Device? device=None) -> Tensor
  matches_jit_signature: True

- func: logspace(Scalar start, Scalar end, int steps=100, *, Tensor(a!) out) -> Tensor(a!)
  matches_jit_signature: True
  dispatch:
    CPU: logspace_cpu_out
    CUDA: logspace_cuda_out

# FIXME: These could be combined as optional<ScalarType> but for https://github.com/pytorch/pytorch/issues/6593.
- func: log_softmax(Tensor self, int dim, ScalarType dtype) -> Tensor
  matches_jit_signature: True
  variants: function, method

- func: log_softmax(Tensor self, int dim) -> Tensor
  matches_jit_signature: True
  variants: function, method

- func: _log_softmax(Tensor self, int dim, bool half_to_float) -> Tensor
  matches_jit_signature: True
  dispatch:
    CPU: log_softmax_cpu
    CUDA: log_softmax_cuda

- func: _log_softmax_backward_data(Tensor grad_output, Tensor output, int dim, Tensor self) -> Tensor
  matches_jit_signature: True
  dispatch:
    CPU: log_softmax_backward_cpu
    CUDA: log_softmax_backward_cuda

- func: logsumexp(Tensor self, int[1] dim, bool keepdim=False) -> Tensor
  matches_jit_signature: True
  variants: function, method

- func: logsumexp(Tensor self, int[1] dim, bool keepdim=False, *, Tensor(a!) out) -> Tensor(a!)
  matches_jit_signature: True

- func: margin_ranking_loss(Tensor input1, Tensor input2, Tensor target, float margin=0.0, int reduction=Mean) -> Tensor
  matches_jit_signature: True

- func: matmul(Tensor self, Tensor other) -> Tensor
  matches_jit_signature: True
  variants: function, method

- func: matmul(Tensor self, Tensor other, *, Tensor(a!) out) -> Tensor(a!)
  matches_jit_signature: True

- func: matrix_rank(Tensor self, float tol, bool symmetric=False) -> Tensor
  matches_jit_signature: True

- func: matrix_rank(Tensor self, bool symmetric=False) -> Tensor
  matches_jit_signature: True

- func: matrix_power(Tensor self, int n) -> Tensor
  matches_jit_signature: True
  variants: function, method

- func: max(Tensor self, int dim, bool keepdim=False) -> (Tensor values, Tensor indices)
  matches_jit_signature: True
  variants: function, method

- func: max(Tensor self, int dim, bool keepdim=False, *, Tensor(a!) max, Tensor(b!) max_values) -> (Tensor(a!) values, Tensor(b!) indices)
  matches_jit_signature: True

- func: max_values(Tensor self, int[1] dim, bool keepdim=False) -> Tensor
  matches_jit_signature: True
  variants: function, method

# Return: (Tensor output, Tensor indices)
- func: max_pool1d_with_indices(Tensor self, int[1] kernel_size, int[1] stride=[], int[1] padding=0, int[1] dilation=1, bool ceil_mode=False) -> (Tensor, Tensor)
  matches_jit_signature: True

- func: max_pool1d(Tensor self, int[1] kernel_size, int[1] stride=[], int[1] padding=0, int[1] dilation=1, bool ceil_mode=False) -> Tensor
  matches_jit_signature: True

- func: max_pool2d(Tensor self, int[1] kernel_size, int[1] stride=[], int[1] padding=0, int[1] dilation=1, bool ceil_mode=False) -> Tensor
  matches_jit_signature: True

- func: max_pool3d(Tensor self, int[1] kernel_size, int[1] stride=[], int[1] padding=0, int[1] dilation=1, bool ceil_mode=False) -> Tensor
  matches_jit_signature: True

# FIXME: These could be combined as optional<ScalarType> but for https://github.com/pytorch/pytorch/issues/6593.
- func: mean(Tensor self, *, ScalarType dtype) -> Tensor
  matches_jit_signature: True
  variants: function, method

- func: mean(Tensor self) -> Tensor
  matches_jit_signature: True
  variants: function, method

- func: mean(Tensor self, int[1] dim, bool keepdim, *, ScalarType dtype) -> Tensor
  matches_jit_signature: True
  variants: function, method

- func: mean(Tensor self, int[1] dim, bool keepdim=False) -> Tensor
  matches_jit_signature: True
  variants: function, method

- func: mean(Tensor self, int[1] dim, *, ScalarType dtype) -> Tensor
  matches_jit_signature: True
  variants: function, method

- func: mean(Tensor self, int[1] dim, bool keepdim, *, ScalarType dtype, Tensor(a!) out) -> Tensor(a!)
  matches_jit_signature: True

- func: mean(Tensor self, int[1] dim, bool keepdim=False, *, Tensor(a!) out) -> Tensor(a!)
  matches_jit_signature: True

- func: mean(Tensor self, int[1] dim, *, ScalarType dtype, Tensor(a!) out) -> Tensor(a!)
  matches_jit_signature: True

- func: median(Tensor self, int dim, bool keepdim=False) -> (Tensor values, Tensor indices)
  matches_jit_signature: True
  variants: function, method

- func: median(Tensor self, int dim, bool keepdim=False, *, Tensor(a!) values, Tensor(b!) indices) -> (Tensor(a!) values, Tensor(b!) indices)
  matches_jit_signature: True

- func: min(Tensor self, int dim, bool keepdim=False) -> (Tensor values, Tensor indices)
  matches_jit_signature: True
  variants: function, method

- func: min(Tensor self, int dim, bool keepdim=False, *, Tensor(a!) min, Tensor(b!) min_indices) -> (Tensor(a!) values, Tensor(b!) indices)
  matches_jit_signature: True

- func: min_values(Tensor self, int[1] dim, bool keepdim=False) -> Tensor
  matches_jit_signature: True
  variants: function, method

- func: mkldnn_convolution(Tensor self, Tensor weight, Tensor? bias, int[] padding, int[] stride, int[] dilation, int groups) -> Tensor
  matches_jit_signature: True

- func: mkldnn_convolution_backward_input(int[] self_size, Tensor grad_output, Tensor weight, int[] padding, int[] stride, int[] dilation, int groups, bool bias_defined) -> Tensor
  matches_jit_signature: True

- func: mkldnn_convolution_backward_weights(int[] weight_size, Tensor grad_output, Tensor self, int[] padding, int[] stride, int[] dilation, int groups, bool bias_defined) -> (Tensor, Tensor)
  matches_jit_signature: True

- func: mkldnn_convolution_backward(Tensor self, Tensor grad_output, Tensor weight, int[] padding, int[] stride, int[] dilation, int groups, bool[3] output_mask) -> (Tensor, Tensor, Tensor)
  matches_jit_signature: True

- func: miopen_batch_norm(Tensor input, Tensor weight, Tensor? bias, Tensor? running_mean, Tensor? running_var, bool training, float exponential_average_factor, float epsilon) -> (Tensor, Tensor, Tensor)
  matches_jit_signature: True
  dispatch:
    CUDA: miopen_batch_norm

- func: miopen_batch_norm_backward(Tensor input, Tensor grad_output, Tensor weight, Tensor? running_mean, Tensor? running_var, Tensor? save_mean, Tensor? save_var, float epsilon) -> (Tensor, Tensor, Tensor)
  matches_jit_signature: True
  dispatch:
    CUDA: miopen_batch_norm_backward

- func: miopen_convolution(Tensor self, Tensor weight, Tensor? bias, int[] padding, int[] stride, int[] dilation, int groups, bool benchmark, bool deterministic) -> Tensor
  matches_jit_signature: True
  dispatch:
    CUDA: miopen_convolution

- func: miopen_convolution_backward_input(int[] self_size, Tensor grad_output, Tensor weight, int[] padding, int[] stride, int[] dilation, int groups, bool benchmark, bool deterministic) -> Tensor
  matches_jit_signature: True
  dispatch:
    CUDA: miopen_convolution_backward_input

- func: miopen_convolution_backward(Tensor self, Tensor grad_output, Tensor weight, int[] padding, int[] stride, int[] dilation, int groups, bool benchmark, bool deterministic, bool[3] output_mask) -> (Tensor, Tensor, Tensor)
  matches_jit_signature: True
  dispatch:
    CUDA: miopen_convolution_backward

- func: miopen_convolution_backward_bias(Tensor grad_output) -> Tensor
  matches_jit_signature: True
  dispatch:
    CUDA: miopen_convolution_backward_bias

- func: miopen_convolution_backward_weight(int[] weight_size, Tensor grad_output, Tensor self, int[] padding, int[] stride, int[] dilation, int groups, bool benchmark, bool deterministic) -> Tensor
  matches_jit_signature: True
  dispatch:
    CUDA: miopen_convolution_backward_weight

- func: miopen_convolution_transpose(Tensor self, Tensor weight, Tensor? bias, int[] padding, int[] output_padding, int[] stride, int[] dilation, int groups, bool benchmark, bool deterministic) -> Tensor
  matches_jit_signature: True
  dispatch:
    CUDA: miopen_convolution_transpose

# NB: output_padding not strictly needed here, but it's helpful for the float
# backwards
- func: miopen_convolution_transpose_backward(Tensor self, Tensor grad_output, Tensor weight, int[] padding, int[] output_padding, int[] stride, int[] dilation, int groups, bool benchmark, bool deterministic, bool[3] output_mask) -> (Tensor, Tensor, Tensor)
  matches_jit_signature: True
  dispatch:
    CUDA: miopen_convolution_transpose_backward

- func: miopen_convolution_transpose_backward_input(Tensor grad_output, Tensor weight, int[] padding, int[] stride, int[] dilation, int groups, bool benchmark, bool deterministic) -> Tensor
  matches_jit_signature: True
  dispatch:
    CUDA: miopen_convolution_transpose_backward_input

- func: miopen_convolution_transpose_backward_weight(int[] weight_size, Tensor grad_output, Tensor self, int[] padding, int[] stride, int[] dilation, int groups, bool benchmark, bool deterministic) -> Tensor
  matches_jit_signature: True
  dispatch:
    CUDA: miopen_convolution_transpose_backward_weight

- func: miopen_depthwise_convolution(Tensor self, Tensor weight, Tensor? bias, int[] padding, int[] stride, int[] dilation, int groups, bool benchmark, bool deterministic) -> Tensor
  matches_jit_signature: True
  dispatch:
    CUDA: miopen_depthwise_convolution

- func: miopen_depthwise_convolution_backward_input(int[] self_size, Tensor grad_output, Tensor weight, int[] padding, int[] stride, int[] dilation, int groups, bool benchmark, bool deterministic) -> Tensor
  matches_jit_signature: True
  dispatch:
    CUDA: miopen_depthwise_convolution_backward_input

- func: miopen_depthwise_convolution_backward(Tensor self, Tensor grad_output, Tensor weight, int[] padding, int[] stride, int[] dilation, int groups, bool benchmark, bool deterministic, bool[3] output_mask) -> (Tensor, Tensor, Tensor)
  matches_jit_signature: True
  dispatch:
    CUDA: miopen_depthwise_convolution_backward

- func: miopen_depthwise_convolution_backward_weight(int[] weight_size, Tensor grad_output, Tensor self, int[] padding, int[] stride, int[] dilation, int groups, bool benchmark, bool deterministic) -> Tensor
  matches_jit_signature: True
  dispatch:
    CUDA: miopen_depthwise_convolution_backward_weight

- func: mm(Tensor self, Tensor mat2) -> Tensor
  matches_jit_signature: True
  variants: function, method

- func: mm(Tensor self, Tensor mat2, *, Tensor(a!) out) -> Tensor(a!)
  matches_jit_signature: True

- func: _sparse_mm(Tensor sparse, Tensor dense) -> Tensor
  matches_jit_signature: True

- func: mode(Tensor self, int dim=-1, bool keepdim=False) -> (Tensor values, Tensor indices)
  matches_jit_signature: True
  variants: function, method

- func: mode(Tensor self, int dim=-1, bool keepdim=False, *, Tensor(a!) values, Tensor(b!) indices) -> (Tensor(a!) values, Tensor(b!) indices)
  matches_jit_signature: True

- func: mul(Tensor self, Tensor other) -> Tensor
  matches_jit_signature: True
  variants: function, method

- func: mul_(Tensor(a!) self, Tensor other) -> Tensor(a!)
  matches_jit_signature: True
  variants: method

- func: mul(Tensor self, Tensor other, *, Tensor(a!) out) -> Tensor(a!)
  matches_jit_signature: True

  # For C++ only, until we have conversion from C++ numbers to Tensor
- func: mul(Tensor self, Scalar other) -> Tensor
  matches_jit_signature: True
  variants: function, method

- func: mul_(Tensor(a!) self, Scalar other) -> Tensor(a!)
  matches_jit_signature: True
  variants: method

- func: mv(Tensor self, Tensor vec) -> Tensor
  matches_jit_signature: True
  variants: function, method

- func: mv(Tensor self, Tensor vec, *, Tensor(a!) out) -> Tensor(a!)
  matches_jit_signature: True

- func: mvlgamma(Tensor self, int p) -> Tensor
  matches_jit_signature: True
  variants: function, method

- func: mvlgamma_(Tensor(a!) self, int p) -> Tensor(a!)
  matches_jit_signature: True
  variants: method

- func: narrow_copy(Tensor self, int dim, int start, int length) -> Tensor
  matches_jit_signature: True
  variants: method
  dispatch:
    CPU: narrow_copy_dense
    CUDA: narrow_copy_dense
    SparseCPU: narrow_copy_sparse
    SparseCUDA: narrow_copy_sparse

- func: narrow(Tensor(a) self, int dim, int start, int length) -> Tensor(a)
  matches_jit_signature: True
  variants: function, method
  device_guard: False

- func: native_batch_norm(Tensor input, Tensor? weight, Tensor? bias, Tensor? running_mean, Tensor? running_var, bool training, float momentum, float eps) -> (Tensor, Tensor, Tensor)
  matches_jit_signature: True
  dispatch:
    CPU: batch_norm_cpu
    CUDA: batch_norm_cuda

- func: batch_norm_stats(Tensor input, float eps) -> (Tensor, Tensor)
  matches_jit_signature: True
  dispatch:
    CUDA: batch_norm_stats_cuda

- func: batch_norm_elemt(Tensor input, Tensor? weight, Tensor? bias, Tensor mean, Tensor invstd, float eps) -> Tensor
  matches_jit_signature: True
  dispatch:
    CUDA: batch_norm_elemt_cuda

- func: batch_norm_gather_stats(Tensor input, Tensor mean, Tensor invstd, Tensor? running_mean, Tensor? running_var, float momentum, float eps, int count) -> (Tensor, Tensor)
  matches_jit_signature: True
  dispatch:
    CUDA: batch_norm_gather_stats_cuda

- func: native_batch_norm_backward(Tensor grad_out, Tensor input, Tensor? weight, Tensor? running_mean, Tensor? running_var, Tensor? save_mean, Tensor? save_invstd, bool train, float eps, bool[3] output_mask) -> (Tensor, Tensor, Tensor)
  matches_jit_signature: True
  dispatch:
    CPU: batch_norm_backward_cpu
    CUDA: batch_norm_backward_cuda

- func: batch_norm_backward_reduce(Tensor grad_out, Tensor input, Tensor mean, Tensor invstd, bool input_g, bool weight_g, bool bias_g) -> (Tensor, Tensor, Tensor, Tensor)
  matches_jit_signature: True
  dispatch:
    CUDA: batch_norm_backward_reduce_cuda

- func: batch_norm_backward_elemt(Tensor grad_out, Tensor input, Tensor mean, Tensor invstd, Tensor? weight, Tensor mean_dy, Tensor mean_dy_xmu) -> Tensor
  matches_jit_signature: True
  dispatch:
    CUDA: batch_norm_backward_elemt_cuda

- func: batch_norm_update_stats(Tensor input, Tensor? running_mean, Tensor? running_var, float momentum) -> (Tensor, Tensor)
  matches_jit_signature: True
  dispatch:
    CPU: batch_norm_update_stats_cpu
    CUDA: batch_norm_update_stats_cuda

- func: _nnpack_available() -> bool
  matches_jit_signature: True

- func: _nnpack_spatial_convolution(Tensor input, Tensor weight, Tensor? bias, int[2] padding) -> Tensor
  matches_jit_signature: True
  variants: function

- func: _nnpack_spatial_convolution_backward(Tensor input, Tensor grad_output, Tensor weight, int[2] padding, bool[3] output_mask) -> (Tensor, Tensor, Tensor)
  matches_jit_signature: True
  variants: function

- func: _nnpack_spatial_convolution_backward_input(Tensor input, Tensor grad_output, Tensor weight, int[2] padding) -> Tensor
  matches_jit_signature: True
  variants: function

- func: _nnpack_spatial_convolution_backward_weight(Tensor input, int[] weightsize, Tensor grad_output, int[2] padding) -> Tensor
  matches_jit_signature: True
  variants: function

- func: ones(int[] size, *, ScalarType? dtype=None, Layout? layout=None, Device? device=None) -> Tensor
  matches_jit_signature: True

- func: ones(int[] size, *, Tensor(a!) out) -> Tensor(a!)
  matches_jit_signature: True

- func: ones_like(Tensor self) -> Tensor
  matches_jit_signature: True

- func: ones_like(Tensor self, *, ScalarType dtype, Layout layout, Device device) -> Tensor
  matches_jit_signature: True

- func: pairwise_distance(Tensor x1, Tensor x2, float p=2, float eps=1e-06, bool keepdim=False) -> Tensor
  matches_jit_signature: True

- func: cdist(Tensor x1, Tensor x2, float p=2) -> Tensor
  matches_jit_signature: True

- func: _cdist_backward(Tensor grad, Tensor x1, Tensor x2, float p, Tensor cdist) -> Tensor

- func: pdist(Tensor self, float p=2) -> Tensor
  matches_jit_signature: True

- func: _pdist_forward(Tensor self, float p=2) -> Tensor
  matches_jit_signature: True

- func: _pdist_backward(Tensor grad, Tensor self, float p, Tensor pdist) -> Tensor
  matches_jit_signature: True

- func: cosine_similarity(Tensor x1, Tensor x2, int dim=1, float eps=1e-08) -> Tensor
  matches_jit_signature: True
  variants: function

- func: permute(Tensor(a) self, int[] dims) -> Tensor(a)
  matches_jit_signature: True
  variants: method  # This is method-only to match the previous tensor API. In the future we could make this a function too.

- func: pixel_shuffle(Tensor self, int upscale_factor) -> Tensor
  matches_jit_signature: True

- func: pin_memory(Tensor self) -> Tensor
  matches_jit_signature: True
  variants: function, method

- func: pinverse(Tensor self, float rcond=1e-15) -> Tensor
  matches_jit_signature: True
  variants: function, method

- func: scalar_tensor(Scalar s, *, ScalarType? dtype=None, Layout? layout=None, Device? device=None) -> Tensor
  matches_jit_signature: True

- func: rand(int[] size, *, ScalarType? dtype=None, Layout? layout=None, Device? device=None) -> Tensor
  matches_jit_signature: True

- func: rand(int[] size, *, Generator? generator, ScalarType? dtype=None, Layout? layout=None, Device? device=None) -> Tensor

- func: rand(int[] size, *, Tensor(a!) out) -> Tensor(a!)
  matches_jit_signature: True

- func: rand(int[] size, *, Generator? generator, Tensor(a!) out) -> Tensor(a!)
  matches_jit_signature: True

- func: rand_like(Tensor self) -> Tensor
  matches_jit_signature: True

- func: rand_like(Tensor self, *, ScalarType dtype, Layout layout, Device device) -> Tensor
  matches_jit_signature: True

- func: randint(int high, int[] size, *, ScalarType? dtype=None, Layout? layout=None, Device? device=None) -> Tensor
  matches_jit_signature: True

- func: randint(int high, int[] size, *, Generator? generator, ScalarType? dtype=None, Layout? layout=None, Device? device=None) -> Tensor

- func: randint(int low, int high, int[] size, *, ScalarType? dtype=None, Layout? layout=None, Device? device=None) -> Tensor
  matches_jit_signature: True

- func: randint(int low, int high, int[] size, *, Generator? generator, ScalarType? dtype=None, Layout? layout=None, Device? device=None) -> Tensor

- func: randint(int high, int[] size, *, Tensor(a!) out) -> Tensor(a!)
  matches_jit_signature: True

- func: randint(int high, int[] size, *, Generator? generator, Tensor(a!) out) -> Tensor(a!)
  matches_jit_signature: True

- func: randint(int low, int high, int[] size, *, Tensor(a!) out) -> Tensor(a!)
  matches_jit_signature: True

- func: randint(int low, int high, int[] size, *, Generator? generator, Tensor(a!) out) -> Tensor(a!)
  matches_jit_signature: True

- func: randint_like(Tensor self, int high) -> Tensor
  matches_jit_signature: True

- func: randint_like(Tensor self, int low, int high) -> Tensor
  matches_jit_signature: True

- func: randint_like(Tensor self, int high, *, ScalarType dtype, Layout layout, Device device) -> Tensor
  matches_jit_signature: True

- func: randint_like(Tensor self, int low, int high, *, ScalarType dtype, Layout layout, Device device) -> Tensor
  matches_jit_signature: True

- func: randn(int[] size, *, ScalarType? dtype=None, Layout? layout=None, Device? device=None) -> Tensor
  matches_jit_signature: True

- func: randn(int[] size, *, Generator? generator, ScalarType? dtype=None, Layout? layout=None, Device? device=None) -> Tensor

- func: randn(int[] size, *, Tensor(a!) out) -> Tensor(a!)
  matches_jit_signature: True

- func: randn(int[] size, *, Generator? generator, Tensor(a!) out) -> Tensor(a!)
  matches_jit_signature: True

- func: randn_like(Tensor self) -> Tensor
  matches_jit_signature: True

- func: randn_like(Tensor self, *, ScalarType dtype, Layout layout, Device device) -> Tensor
  matches_jit_signature: True

- func: randperm(int n, *, ScalarType? dtype=None, Layout? layout=None, Device? device=None) -> Tensor
  matches_jit_signature: True

- func: randperm(int n, *, Generator? generator, ScalarType? dtype=None, Layout? layout=None, Device? device=None) -> Tensor

- func: randperm(int n, *, Tensor(a!) out) -> Tensor(a!)
  matches_jit_signature: True

- func: randperm(int n, *, Generator? generator, Tensor(a!) out) -> Tensor(a!)
  matches_jit_signature: True
  dispatch:
    CPU: randperm_out_cpu
    CUDA: randperm_out_cuda

- func: range(Scalar start, Scalar end, Scalar step=1, *, ScalarType? dtype=None, Layout? layout=None, Device? device=None) -> Tensor
  matches_jit_signature: True

- func: range(Scalar start, Scalar end, *, ScalarType? dtype=None, Layout? layout=None, Device? device=None) -> Tensor
  matches_jit_signature: True

- func: range(Scalar start, Scalar end, Scalar step=1, *, Tensor(a!) out) -> Tensor(a!)
  matches_jit_signature: True
  dispatch:
    CPU: range_cpu_out
    CUDA: range_cuda_out

- func: reciprocal(Tensor self) -> Tensor
  matches_jit_signature: True
  variants: function, method

- func: reciprocal_(Tensor(a!) self) -> Tensor(a!)
  matches_jit_signature: True
  variants: function, method
  dispatch:
    CPU: _reciprocal__cpu
    CUDA: _reciprocal__cuda

- func: reciprocal(Tensor self, *, Tensor(a!) out) -> Tensor(a!)
  matches_jit_signature: True
  dispatch:
    CPU: _reciprocal_out_cpu
    CUDA: _reciprocal_out_cuda

- func: neg(Tensor self) -> Tensor
  matches_jit_signature: True
  variants: function, method

- func: neg_(Tensor(a!) self) -> Tensor(a!)
  matches_jit_signature: True
  variants: function, method
  dispatch:
    CPU: _neg__cpu
    CUDA: _neg__cuda

- func: neg(Tensor self, *, Tensor(a!) out) -> Tensor(a!)
  matches_jit_signature: True
  dispatch:
    CPU: _neg_out_cpu
    CUDA: _neg_out_cuda

- func: repeat(Tensor self, int[] repeats) -> Tensor
  matches_jit_signature: True
  variants: method  # This is method-only to match the previous tensor API. In the future we could make this a function too.

- func: repeat_interleave(Tensor repeats) -> Tensor
  matches_jit_signature: True
  variants: function
  dispatch:
    CPU: repeat_interleave_cpu
    CUDA: repeat_interleave_cuda

- func: repeat_interleave(Tensor self, Tensor repeats, int? dim=None) -> Tensor
  matches_jit_signature: True
  variants: function, method

- func: repeat_interleave(Tensor self, int repeats, int? dim=None) -> Tensor
  matches_jit_signature: True
  variants: function, method

- func: reshape(Tensor self, int[] shape) -> Tensor
  matches_jit_signature: True
  variants: function, method
  device_guard: False

- func: reshape_as(Tensor self, Tensor other) -> Tensor
  matches_jit_signature: True
  variants: method
  device_guard: False

- func: round(Tensor self) -> Tensor
  matches_jit_signature: True
  variants: function, method

- func: round_(Tensor(a!) self) -> Tensor(a!)
  matches_jit_signature: True
  variants: function, method
  dispatch:
    CPU: _round__cpu
    CUDA: _round__cuda

- func: round(Tensor self, *, Tensor(a!) out) -> Tensor(a!)
  matches_jit_signature: True
  dispatch:
    CPU: _round_out_cpu
    CUDA: _round_out_cuda

- func: rrelu(Tensor self, Scalar lower=0.125, Scalar upper=0.3333333333333333, bool training=False, Generator? generator=None) -> Tensor
  matches_jit_signature: True

- func: rrelu_(Tensor(a!) self, Scalar lower=0.125, Scalar upper=0.3333333333333333, bool training=False, Generator? generator=None) -> Tensor(a!)
  matches_jit_signature: True

- func: relu(Tensor self) -> Tensor
  matches_jit_signature: True
  variants: function, method

- func: relu_(Tensor(a!) self) -> Tensor(a!)
  matches_jit_signature: True
  variants: function, method

- func: prelu(Tensor self, Tensor weight) -> Tensor
  matches_jit_signature: True
  variants: function, method
  dispatch:
    CPU: prelu_cpu
    CUDA: prelu_cuda

- func: prelu_backward(Tensor grad_output, Tensor self, Tensor weight) -> (Tensor, Tensor)
  matches_jit_signature: True
  variants: function, method
  dispatch:
    CPU: prelu_backward_cpu
    CUDA: prelu_backward_cuda

- func: hardshrink(Tensor self, Scalar lambd=0.5) -> Tensor
  matches_jit_signature: True
  variants: function, method
  dispatch:
    CPU: hardshrink_cpu
    CUDA: hardshrink_cuda

- func: hardshrink_backward(Tensor grad_out, Tensor self, Scalar lambd) -> Tensor
  matches_jit_signature: True
  variants: function, method
  dispatch:
    CPU: hardshrink_backward_cpu
    CUDA: hardshrink_backward_cuda

- func: rsqrt(Tensor self) -> Tensor
  matches_jit_signature: True
  variants: function, method

- func: rsqrt_(Tensor(a!) self) -> Tensor(a!)
  matches_jit_signature: True
  variants: function, method
  dispatch:
    CPU: _rsqrt__cpu
    CUDA: _rsqrt__cuda

- func: rsqrt(Tensor self, *, Tensor(a!) out) -> Tensor(a!)
  matches_jit_signature: True
  dispatch:
    CPU: _rsqrt_out_cpu
    CUDA: _rsqrt_out_cuda

- func: select(Tensor(a) self, int dim, int index) -> Tensor(a)
  matches_jit_signature: True
  variants: function, method
  device_guard: False

- func: selu(Tensor self) -> Tensor
  matches_jit_signature: True

- func: selu_(Tensor(a!) self) -> Tensor(a!)
  matches_jit_signature: True

- func: celu(Tensor self, Scalar alpha=1.0) -> Tensor
  matches_jit_signature: True

- func: celu_(Tensor(a!) self, Scalar alpha=1.0) -> Tensor(a!)
  matches_jit_signature: True

- func: sigmoid(Tensor self) -> Tensor
  matches_jit_signature: True
  variants: function, method

- func: sigmoid_(Tensor(a!) self) -> Tensor(a!)
  matches_jit_signature: True
  variants: function, method
  dispatch:
    CPU: _sigmoid__cpu
    CUDA: _sigmoid__cuda

- func: sigmoid(Tensor self, *, Tensor(a!) out) -> Tensor(a!)
  matches_jit_signature: True
  dispatch:
    CPU: _sigmoid_out_cpu
    CUDA: _sigmoid_out_cuda

- func: sin(Tensor self) -> Tensor
  matches_jit_signature: True
  variants: function, method

- func: sin_(Tensor(a!) self) -> Tensor(a!)
  matches_jit_signature: True
  variants: function, method
  dispatch:
    CPU: _sin__cpu
    CUDA: _sin__cuda

- func: sin(Tensor self, *, Tensor(a!) out) -> Tensor(a!)
  matches_jit_signature: True
  dispatch:
    CPU: _sin_out_cpu
    CUDA: _sin_out_cuda

- func: sinh(Tensor self) -> Tensor
  matches_jit_signature: True
  variants: function, method

- func: sinh_(Tensor(a!) self) -> Tensor(a!)
  matches_jit_signature: True
  variants: function, method
  dispatch:
    CPU: _sinh__cpu
    CUDA: _sinh__cuda

- func: sinh(Tensor self, *, Tensor(a!) out) -> Tensor(a!)
  matches_jit_signature: True
  dispatch:
    CPU: _sinh_out_cpu
    CUDA: _sinh_out_cuda

- func: detach(Tensor self) -> Tensor
  matches_jit_signature: True
  variants: function, method

- func: detach_(Tensor(a!) self) -> Tensor(a!)
  matches_jit_signature: True
  variants: function, method

- func: size(Tensor self, int dim) -> int
  matches_jit_signature: True
  variants: function, method
  device_guard: False

- func: slice(Tensor(a) self, int dim=0, int start=0, int end=9223372036854775807, int step=1) -> Tensor(a)
  matches_jit_signature: True
  variants: function, method
  device_guard: False

- func: slogdet(Tensor self) -> (Tensor sign, Tensor logabsdet)
  matches_jit_signature: True
  variants: function, method

- func: smm(Tensor self, Tensor mat2) -> Tensor
  matches_jit_signature: True
  variants: function, method

# FIXME: These could be combined as optional<ScalarType> but for https://github.com/pytorch/pytorch/issues/6593.
- func: softmax(Tensor self, int dim, ScalarType dtype) -> Tensor
  matches_jit_signature: True
  variants: function, method

- func: softmax(Tensor self, int dim) -> Tensor
  matches_jit_signature: True
  variants: function, method

- func: _softmax(Tensor self, int dim, bool half_to_float) -> Tensor
  matches_jit_signature: True
  dispatch:
    CPU: softmax_cpu
    CUDA: softmax_cuda

- func: _softmax_backward_data(Tensor grad_output, Tensor output, int dim, Tensor self) -> Tensor
  matches_jit_signature: True
  dispatch:
    CPU: softmax_backward_cpu
    CUDA: softmax_backward_cuda

- func: _sparse_add(Tensor self, Tensor other, *, Scalar alpha=1, Tensor(a!) out) -> Tensor(a!)
  matches_jit_signature: True
  dispatch:
    SparseCPU: add_out_sparse_cpu
    SparseCUDA: add_out_sparse_cuda

- func: _sparse_dense_add(Tensor self, SparseTensorRef other, *, Scalar alpha=1, Tensor(a!) out) -> Tensor(a!)
  matches_jit_signature: True
  dispatch:
    CPU: add_out_dense_sparse_cpu
    CUDA: add_out_dense_sparse_cuda

- func: _sparse_div_zerodim(Tensor self, Tensor other, *, Tensor(a!) out) -> Tensor(a!)
  matches_jit_signature: True
  dispatch:
    SparseCPU: div_out_sparse_zerodim
    SparseCUDA: div_out_sparse_zerodim

- func: _sparse_div_scalar(Tensor self, Scalar other, *, Tensor(a!) out) -> Tensor(a!)
  matches_jit_signature: True
  dispatch:
    SparseCPU: div_out_sparse_scalar
    SparseCUDA: div_out_sparse_scalar

- func: _sparse_mul(Tensor self, Tensor other, *, Tensor(a!) out) -> Tensor(a!)
  matches_jit_signature: True
  dispatch:
    SparseCPU: mul_out_sparse_cpu
    SparseCUDA: mul_out_sparse_cuda

- func: _sparse_mul_zerodim(Tensor self, Tensor other, *, Tensor(a!) out) -> Tensor(a!)
  matches_jit_signature: True
  dispatch:
    SparseCPU: mul_out_sparse_zerodim
    SparseCUDA: mul_out_sparse_zerodim

- func: _sparse_mul_scalar(Tensor self, Scalar other, *, Tensor(a!) out) -> Tensor(a!)
  matches_jit_signature: True
  dispatch:
    SparseCPU: mul_out_sparse_scalar
    SparseCUDA: mul_out_sparse_scalar

- func: split(Tensor(a) self, int split_size, int dim=0) -> Tensor(a)[]
  matches_jit_signature: True
  variants: function, method
  device_guard: False

- func: split_with_sizes(Tensor self, int[] split_sizes, int dim=0) -> Tensor[]
  matches_jit_signature: True
  variants: function, method
  device_guard: False

- func: squeeze(Tensor(a) self) -> Tensor(a)
  matches_jit_signature: True
  variants: function, method
  device_guard: False

- func: squeeze(Tensor(a) self, int dim) -> Tensor(a)
  matches_jit_signature: True
  variants: function, method
  device_guard: False

- func: squeeze_(Tensor(a!) self) -> Tensor(a!)
  matches_jit_signature: True
  variants: method
  device_guard: False

- func: squeeze_(Tensor(a!) self, int dim) -> Tensor(a!)
  matches_jit_signature: True
  variants: method
  device_guard: False

- func: sspaddmm(Tensor self, Tensor mat1, Tensor mat2, *, Scalar beta=1, Scalar alpha=1) -> Tensor
  matches_jit_signature: True
  variants: function, method

- func: sspaddmm(Tensor self, Tensor mat1, Tensor mat2, *, Scalar beta=1, Scalar alpha=1, Tensor(a!) out) -> Tensor(a!)
  matches_jit_signature: True
  dispatch:
    CPU: _sspaddmm_out_only_sparse
    CUDA: _sspaddmm_out_only_sparse_cuda
    SparseCPU: _sspaddmm_out_cpu
    SparseCUDA: _sspaddmm_out_cuda

- func: stack(Tensor[] tensors, int dim=0) -> Tensor
  matches_jit_signature: True

- func: stack(Tensor[] tensors, int dim=0, *, Tensor(a!) out) -> Tensor(a!)
  matches_jit_signature: True

# The signature is designed to be consistent with librosa except that it is
# missing the `pad_mode` and `center` arguments, which are taken care of at
# `torch.functional.py`. They shall be moved here once we have mapping between
# Python strings and C++ Enum in codegen.
- func: stft(Tensor self, int n_fft, int? hop_length=None, int? win_length=None, Tensor? window=None, bool normalized=False, bool onesided=True) -> Tensor
  matches_jit_signature: True
  variants: function, method

- func: stride(Tensor self, int dim) -> int
  matches_jit_signature: True
  variants: function, method
  device_guard: False

# FIXME: These could be combined as optional<ScalarType> but for https://github.com/pytorch/pytorch/issues/6593.
- func: sum(Tensor self, *, ScalarType dtype) -> Tensor
  matches_jit_signature: True
  variants: function, method

- func: sum(Tensor self) -> Tensor
  matches_jit_signature: True
  variants: function, method

- func: sum(Tensor self, int[1] dim, bool keepdim, *, ScalarType dtype) -> Tensor
  matches_jit_signature: True
  variants: function, method

- func: sum(Tensor self, int[1] dim, bool keepdim=False) -> Tensor
  matches_jit_signature: True
  variants: function, method

- func: sum(Tensor self, int[1] dim, *, ScalarType dtype) -> Tensor
  matches_jit_signature: True
  variants: function, method

- func: sum(Tensor self, int[1] dim, bool keepdim, *, ScalarType dtype, Tensor(a!) out) -> Tensor(a!)
  matches_jit_signature: True

- func: sum(Tensor self, int[1] dim, bool keepdim=False, *, Tensor(a!) out) -> Tensor(a!)
  matches_jit_signature: True

- func: sum(Tensor self, int[1] dim, *, ScalarType dtype, Tensor(a!) out) -> Tensor(a!)
  matches_jit_signature: True

- func: sum_to_size(Tensor self, int[] size) -> Tensor
  matches_jit_signature: True
  variants: method
  device_guard: False

- func: sqrt(Tensor self) -> Tensor
  matches_jit_signature: True
  variants: function, method

- func: sqrt_(Tensor(a!) self) -> Tensor(a!)
  matches_jit_signature: True
  variants: function, method
  dispatch:
    CPU: _sqrt__cpu
    CUDA: _sqrt__cuda

- func: sqrt(Tensor self, *, Tensor(a!) out) -> Tensor(a!)
  matches_jit_signature: True
  dispatch:
    CPU: _sqrt_out_cpu
    CUDA: _sqrt_out_cuda

- func: std(Tensor self, bool unbiased=True) -> Tensor
  matches_jit_signature: True
  variants: function, method

- func: std(Tensor self, int[1] dim, bool unbiased=True, bool keepdim=False) -> Tensor
  matches_jit_signature: True
  variants: function, method

- func: std(Tensor self, int[1] dim, bool unbiased=True, bool keepdim=False, *, Tensor(a!) out) -> Tensor(a!)
  matches_jit_signature: True

# FIXME: These could be combined as optional<ScalarType> but for https://github.com/pytorch/pytorch/issues/6593.
- func: prod(Tensor self, *, ScalarType dtype) -> Tensor
  matches_jit_signature: True
  variants: function, method

- func: prod(Tensor self) -> Tensor
  matches_jit_signature: True
  variants: function, method

- func: prod(Tensor self, int dim, bool keepdim, *, ScalarType dtype) -> Tensor
  matches_jit_signature: True
  variants: function, method

- func: prod(Tensor self, int dim, bool keepdim=False) -> Tensor
  matches_jit_signature: True
  variants: function, method

- func: prod(Tensor self, int dim, *, ScalarType dtype) -> Tensor
  matches_jit_signature: True
  variants: function, method

- func: prod(Tensor self, int dim, bool keepdim, *, ScalarType dtype, Tensor(a!) out) -> Tensor(a!)
  matches_jit_signature: True

- func: prod(Tensor self, int dim, bool keepdim=False, *, Tensor(a!) out) -> Tensor(a!)
  matches_jit_signature: True

- func: prod(Tensor self, int dim, *, ScalarType dtype, Tensor(a!) out) -> Tensor(a!)
  matches_jit_signature: True

- func: t(Tensor(a) self) -> Tensor(a)
  matches_jit_signature: True
  device_guard: False
  variants: function, method

- func: t_(Tensor(a!) self) -> Tensor(a!)
  matches_jit_signature: True
  device_guard: False
  variants: method

- func: tan(Tensor self) -> Tensor
  matches_jit_signature: True
  variants: function, method

- func: tan_(Tensor(a!) self) -> Tensor(a!)
  matches_jit_signature: True
  variants: function, method
  dispatch:
    CPU: _tan__cpu
    CUDA: _tan__cuda

- func: tan(Tensor self, *, Tensor(a!) out) -> Tensor(a!)
  matches_jit_signature: True
  dispatch:
    CPU: _tan_out_cpu
    CUDA: _tan_out_cuda

- func: tanh(Tensor self) -> Tensor
  matches_jit_signature: True
  variants: function, method

- func: tanh_(Tensor(a!) self) -> Tensor(a!)
  matches_jit_signature: True
  variants: function, method
  dispatch:
    CPU: _tanh__cpu
    CUDA: _tanh__cuda

- func: tanh(Tensor self, *, Tensor(a!) out) -> Tensor(a!)
  matches_jit_signature: True
  dispatch:
    CPU: _tanh_out_cpu
    CUDA: _tanh_out_cuda

- func: tensordot(Tensor self, Tensor other, int[] dims_self, int[] dims_other) -> Tensor
  matches_jit_signature: True
  variants: function

# TODO: namespace threshold in 'nn'
- func: threshold(Tensor self, Scalar threshold, Scalar value) -> Tensor
  matches_jit_signature: True
  variants: function

- func: threshold_(Tensor(a!) self, Scalar threshold, Scalar value) -> Tensor(a!)
  matches_jit_signature: True
  variants: function

- func: threshold(Tensor self, Scalar threshold, Scalar value, *, Tensor(a!) out) -> Tensor(a!)
  matches_jit_signature: True

- func: threshold_backward(Tensor grad_output, Tensor self, Scalar threshold) -> Tensor
  matches_jit_signature: True
  variants: function

- func: transpose(Tensor(a) self, int dim0, int dim1) -> Tensor(a)
  matches_jit_signature: True
  variants: function, method
  device_guard: False

- func: transpose_(Tensor(a!) self, int dim0, int dim1) -> Tensor(a!)
  matches_jit_signature: True
  variants: method
  device_guard: False

- func: one_hot(Tensor self, int num_classes=-1) -> Tensor
  python_module: nn
  variants: function

- func: flip(Tensor self, int[] dims) -> Tensor
  matches_jit_signature: True
  variants: function, method
  dispatch:
    CPU: flip_cpu
    CUDA: flip_cuda

- func: roll(Tensor self, int[1] shifts, int[1] dims=[]) -> Tensor
  matches_jit_signature: True
  variants: function, method
  dispatch:
    CPU: roll_cpu
    CUDA: roll_cuda

# default int[] value [0,1] should not add space after comma, since native_parse.py uses ', ' to split args
- func: rot90(Tensor self, int k=1, int[] dims=[0,1]) -> Tensor
  matches_jit_signature: True
  variants: function, method

- func: _trilinear(Tensor i1, Tensor i2, Tensor i3, int[] expand1, int[] expand2, int[] expand3, int[] sumdim, int unroll_dim=1) -> Tensor
  matches_jit_signature: True

- func: triplet_margin_loss(Tensor anchor, Tensor positive, Tensor negative, float margin=1.0, float p=2, float eps=1e-06, bool swap=False, int reduction=Mean) -> Tensor
  matches_jit_signature: True

- func: trunc(Tensor self) -> Tensor
  matches_jit_signature: True
  variants: function, method

- func: trunc_(Tensor(a!) self) -> Tensor(a!)
  matches_jit_signature: True
  variants: function, method
  dispatch:
    CPU: _trunc__cpu
    CUDA: _trunc__cuda

- func: trunc(Tensor self, *, Tensor(a!) out) -> Tensor(a!)
  matches_jit_signature: True
  dispatch:
    CPU: _trunc_out_cpu
    CUDA: _trunc_out_cuda

- func: type_as(Tensor self, Tensor other) -> Tensor
  matches_jit_signature: True
  variants: method

- func: _unique(Tensor self, bool sorted=True, bool return_inverse=False) -> (Tensor, Tensor)
  matches_jit_signature: True
  variants: function
  dispatch:
    CPU: _unique_cpu
    CUDA: _unique_cuda

- func: unique_dim(Tensor self, int dim, bool sorted=True, bool return_inverse=False, bool return_counts=False) -> (Tensor, Tensor, Tensor)
  matches_jit_signature: True
  variants: function
  dispatch:
    CPU: unique_dim_cpu
    CUDA: unique_dim_cuda

<<<<<<< HEAD
=======
# _unique_dim is deprecated and will be removed in the future. Please use unique_dim

- func: _unique_dim(Tensor self, int dim, bool sorted=True, bool return_inverse=False) -> (Tensor, Tensor)
  matches_jit_signature: True
  variants: function
  dispatch:
    CPU: _unique_dim_cpu
    CUDA: _unique_dim_cuda

- func: unique_consecutive(Tensor self, bool return_inverse=False, bool return_counts=False, int? dim=None) -> (Tensor, Tensor, Tensor)
  matches_jit_signature: True
  variants: function
  dispatch:
    CPU: unique_consecutive_cpu
    CUDA: unique_consecutive_cuda

- func: unique_dim_consecutive(Tensor self, int dim, bool return_inverse=False, bool return_counts=False) -> (Tensor, Tensor, Tensor)
  matches_jit_signature: True
  variants: function
  dispatch:
    CPU: unique_dim_consecutive_cpu
    CUDA: unique_dim_consecutive_cuda

>>>>>>> 60200c23
# _unique and _unique_dim are fragile and modifying them easily cause internal break
# the below operator is a temporary hack for adding return_counts support
# Please don't rely on these two operators, they will be removed soon

- func: _unique2(Tensor self, bool sorted=True, bool return_inverse=False, bool return_counts=False) -> (Tensor, Tensor, Tensor)
  matches_jit_signature: True
  variants: function
  dispatch:
    CPU: _unique2_cpu
    CUDA: _unique2_cuda

- func: _unsafe_view(Tensor self, int[] size) -> Tensor
  matches_jit_signature: True

- func: unsqueeze(Tensor(a) self, int dim) -> Tensor(a)
  matches_jit_signature: True
  variants: function, method
  device_guard: False

- func: unsqueeze_(Tensor(a!) self, int dim) -> Tensor(a!)
  matches_jit_signature: True
  variants: method
  device_guard: False

- func: var(Tensor self, bool unbiased=True) -> Tensor
  matches_jit_signature: True
  variants: function, method

- func: var(Tensor self, int[1] dim, bool unbiased=True, bool keepdim=False) -> Tensor
  matches_jit_signature: True
  variants: function, method

- func: var(Tensor self, int[1] dim, bool unbiased=True, bool keepdim=False, *, Tensor(a!) out) -> Tensor(a!)
  matches_jit_signature: True

- func: view_as(Tensor self, Tensor other) -> Tensor
  matches_jit_signature: True
  variants: method
  device_guard: False

# we define both of these because 'where' does the broadcast and '_s_where' doesn't;
# this allows us to implicitly calculate the broadcast derivative, while only dealing with the
# _s_where derivative.
- func: where(Tensor condition, Tensor self, Tensor other) -> Tensor
  matches_jit_signature: True
  variants: function, method

- func: _s_where(Tensor condition, Tensor self, Tensor other) -> Tensor
  matches_jit_signature: True
  variants: function
  dispatch:
    CPU: _s_where_cpu
    CUDA: _s_where_cuda

- func: norm_except_dim(Tensor v, int pow=2, int dim=0) -> Tensor
  matches_jit_signature: True
  variants: function

# VariableType::_weight_norm does not want to be given a gap in the autograd graph,
# so we don't define "dispatch" variants for it.
- func: _weight_norm(Tensor v, Tensor g, int dim=0) -> Tensor
  matches_jit_signature: True
  variants: function

- func: _weight_norm_cuda_interface(Tensor v, Tensor g, int dim=0) -> (Tensor, Tensor)
  matches_jit_signature: True
  variants: function
  dispatch:
    CUDA: weight_norm_cuda

- func: _weight_norm_cuda_interface_backward(Tensor grad_w, Tensor saved_v, Tensor saved_g, Tensor saved_norms, int dim) -> (Tensor, Tensor)
  matches_jit_signature: True
  variants: function
  dispatch:
    CUDA: weight_norm_cuda_backward

- func: _weight_norm_differentiable_backward(Tensor grad_w, Tensor saved_v, Tensor saved_g, Tensor saved_norms, int dim) -> (Tensor, Tensor)
  matches_jit_signature: True
  variants: function

- func: zeros(int[] size, *, ScalarType? dtype=None, Layout? layout=None, Device? device=None) -> Tensor
  matches_jit_signature: True

- func: zeros(int[] size, *, Tensor(a!) out) -> Tensor(a!)
  matches_jit_signature: True

- func: zeros_like(Tensor self) -> Tensor
  matches_jit_signature: True

- func: zeros_like(Tensor self, *, ScalarType dtype, Layout layout, Device device) -> Tensor
  matches_jit_signature: True

- func: _standard_gamma_grad(Tensor self, Tensor output) -> Tensor
  matches_jit_signature: True
  variants: function
  dispatch:
    CPU: _standard_gamma_grad_cpu
    CUDA: _standard_gamma_grad_cuda

- func: _standard_gamma(Tensor self, Generator? generator=None) -> Tensor
  matches_jit_signature: True
  variants: function
  dispatch:
    CPU: _s_gamma_cpu
    CUDA: _s_gamma_cuda

- func: _sample_dirichlet(Tensor self, Generator? generator=None) -> Tensor
  matches_jit_signature: True
  variants: function
  dispatch:
    CPU: _s_dirichlet_cpu
    CUDA: _s_dirichlet_cuda

- func: poisson(Tensor self, Generator? generator=None) -> Tensor
  matches_jit_signature: True
  dispatch:
    CPU: _s_poisson_cpu
    CUDA: _s_poisson_cuda

# When more variants get ported to native, this dispatch will get more
# complicated

- func: native_norm(Tensor self, Scalar p=2) -> Tensor
  matches_jit_signature: True
  dispatch:
    SparseCPU: norm_sparse
    SparseCUDA: norm_sparse

# TODO: reduce signatures down to one when optional args is available
- func: _sparse_sum(Tensor self) -> Tensor
  matches_jit_signature: True

- func: _sparse_sum(Tensor self, *, ScalarType dtype) -> Tensor
  matches_jit_signature: True

- func: _sparse_sum(Tensor self, int[1] dim) -> Tensor
  matches_jit_signature: True

- func: _sparse_sum(Tensor self, int[1] dim, *, ScalarType dtype) -> Tensor
  matches_jit_signature: True

- func: _sparse_sum_backward(Tensor grad, Tensor self, int[] dim) -> Tensor
  matches_jit_signature: True
  dispatch:
      SparseCPU: _sparse_sum_backward_cpu
      SparseCUDA: _sparse_sum_backward_cuda

- func: norm(Tensor self, Scalar? p, *, ScalarType dtype) -> Tensor
  matches_jit_signature: True
  variants: function, method

- func: norm(Tensor self, Scalar p=2) -> Tensor
  matches_jit_signature: True
  variants: function, method

- func: norm(Tensor self, Scalar? p, int[1] dim, bool keepdim, *, ScalarType dtype) -> Tensor
  matches_jit_signature: True
  variants: function, method

- func: norm(Tensor self, Scalar? p, int[1] dim, bool keepdim=False) -> Tensor
  matches_jit_signature: True
  variants: function, method

- func: norm(Tensor self, Scalar? p, int[1] dim, bool keepdim, *, ScalarType dtype, Tensor(a!) out) -> Tensor(a!)
  matches_jit_signature: True

- func: norm(Tensor self, Scalar? p, int[1] dim, bool keepdim=False, *, Tensor(a!) out) -> Tensor(a!)
  matches_jit_signature: True

- func: frobenius_norm(Tensor self) -> Tensor
  matches_jit_signature: True
  variants: function

- func: frobenius_norm(Tensor self, int[1] dim, bool keepdim=False) -> Tensor
  matches_jit_signature: True
  variants: function

- func: frobenius_norm(Tensor self, int[1] dim, bool keepdim=False, *, Tensor(a!) out) -> Tensor(a!)
  matches_jit_signature: True
  variants: function

- func: nuclear_norm(Tensor self, bool keepdim=False) -> Tensor
  matches_jit_signature: True
  variants: function

- func: nuclear_norm(Tensor self, bool keepdim=False, *, Tensor(a!) out) -> Tensor(a!)
  matches_jit_signature: True
  variants: function

- func: clone(Tensor self) -> Tensor
  matches_jit_signature: True
  variants: function, method
  cpu_half: True
  cpu_bool: True
  cuda_bool: True
  dispatch:
    CPU: clone
    CUDA: clone
    SparseCPU: clone_sparse
    SparseCUDA: clone_sparse

- func: resize_as_(Tensor(a!) self, Tensor the_template) -> Tensor(a!)
  matches_jit_signature: True
  cpu_bool: True
  cuda_bool: True
  cpu_half: True
  variants: function, method
  dispatch:
    CPU: resize_as_
    CUDA: resize_as_
    SparseCPU: resize_as_sparse_
    SparseCUDA: resize_as_sparse_

- func: pow(Tensor self, Scalar exponent, *, Tensor(a!) out) -> Tensor(a!)
  matches_jit_signature: True
  dispatch:
    CPU: pow_out
    CUDA: pow_out
    SparseCPU: pow_out_sparse_scalar
    SparseCUDA: pow_out_sparse_scalar

- func: pow(Tensor self, Scalar exponent) -> Tensor
  matches_jit_signature: True
  variants: function, method
  dispatch:
    CPU: pow
    CUDA: pow
    SparseCPU: pow_sparse_scalar
    SparseCUDA: pow_sparse_scalar

- func: zero_(Tensor(a!) self) -> Tensor(a!)
  matches_jit_signature: True
  variants: method, function
  cpu_half: True
  cpu_bool: True
  cuda_bool: True
  dispatch:
    CPU: zero_
    CUDA: zero_
    SparseCPU: zero_sparse_
    SparseCUDA: zero_sparse_

- func: sub(Tensor self, Tensor other, *, Scalar alpha=1, Tensor(a!) out) -> Tensor(a!)
  matches_jit_signature: True

- func: sub(Tensor self, Tensor other, *, Scalar alpha=1) -> Tensor
  matches_jit_signature: True
  variants: function, method

- func: sub_(Tensor(a!) self, Tensor other, *, Scalar alpha=1) -> Tensor(a!)
  matches_jit_signature: True
  variants: method

# For C++ only, until we have conversion from C++ numbers to Tensor
- func: sub(Tensor self, Scalar other, Scalar alpha=1) -> Tensor
  matches_jit_signature: True
  variants: function, method

- func: sub_(Tensor(a!) self, Scalar other, Scalar alpha=1) -> Tensor(a!)
  matches_jit_signature: True
  variants: method

- func: rsub(Tensor self, Tensor other, *, Scalar alpha=1) -> Tensor
  matches_jit_signature: True
  variants: function

# For C++ only, until we have conversion from C++ numbers to Tensor
- func: rsub(Tensor self, Scalar other, Scalar alpha=1) -> Tensor
  matches_jit_signature: True
  variants: function

- func: s_native_addmm(Tensor self, Tensor mat1, Tensor mat2, *, Scalar beta=1, Scalar alpha=1, Tensor(a!) out) -> Tensor(a!)
  matches_jit_signature: True
  dispatch:
    CPU: s_addmm_out_sparse_dense_cpu
    CUDA: s_addmm_out_sparse_dense_cuda

- func: s_native_addmm(Tensor self, Tensor mat1, Tensor mat2, *, Scalar beta=1, Scalar alpha=1) -> Tensor
  matches_jit_signature: True
  dispatch:
    CPU: s_addmm_sparse_dense_cpu
    CUDA: s_addmm_sparse_dense_cuda

- func: s_native_addmm_(Tensor(a!) self, Tensor mat1, Tensor mat2, *, Scalar beta=1, Scalar alpha=1) -> Tensor(a!)
  matches_jit_signature: True
  dispatch:
    CPU: s_addmm_sparse_dense_cpu_
    CUDA: s_addmm_sparse_dense_cuda_

- func: _sparse_addmm(Tensor self, Tensor sparse, Tensor dense, *, Scalar beta=1, Scalar alpha=1) -> Tensor
  matches_jit_signature: True

- func: addmm(Tensor self, Tensor mat1, Tensor mat2, *, Scalar beta=1, Scalar alpha=1, Tensor(a!) out) -> Tensor(a!)
  matches_jit_signature: True

- func: addmm(Tensor self, Tensor mat1, Tensor mat2, *, Scalar beta=1, Scalar alpha=1) -> Tensor
  matches_jit_signature: True
  variants: function, method

- func: addmm_(Tensor(a!) self, Tensor mat1, Tensor mat2, *, Scalar beta=1, Scalar alpha=1) -> Tensor(a!)
  matches_jit_signature: True
  variants: method


# NOTE [ Sparse: autograd and API ]
#
#
# Sparse Tensor Constructors
# ~~~~~~~~~~~~~~~~~~~~~~~~~~
#
# The API entry points to sparse tensor construction should be
# `sparse_coo tensor` and `_sparse_coo_tensor_unsafe`. Depending on whether the
# indices and values tensors are given, they eventually dispatch to either
# `sparse_coo_tensor_with_dims` or `sparse_coo_tensor_with_dims_and_tensors`.
#
# The autograd support for ctor is implement on `sparse_coo_tensor_with_dims_and_tensors`.
#
# The API methods `sparse_coo tensor` and `_sparse_coo_tensor_unsafe`
# **must not** have specific type dispatches because otherwise codegen will
# consider them as abstract methods (see Note [Abstract ATen methods]), dispatch
# using **Tensor** type, and thus lose autograd tracking on the actual method
# they dispatch to, e.g., `sparse_coo_tensor_with_dims_and_tensors`.
#
# The actual ctors `sparse_coo_tensor_with_dims` and `sparse_coo_tensor_with_dims_and_tensors`,
# on the other hand, need to create `SparseTensorImpl` and know nothing about
# how `VariableType`s work. So they need to be dispatched using Tensor types.
# We thus put `requires_tensor=True` to ensure that `VariableType` will unwrap
# the given variables and call with the Tensor type.
#
#
# Sparse Methods API Design
# ~~~~~~~~~~~~~~~~~~~~~~~~~
#
# Goals: 1. Flexible API for users to write custom sparse ops
#        2. ctor and member accessor with autograd support
#
# To achieve 1, we need to provide a set of *dangerous* APIs (dangerous in the
# sense that misusing them will break sparse tensor invariant and may out in
# unexpected behavior, e.g., crash). These methods are all prefixed with
# underscore "_" to indicate that they should be used with care. We provide:
#
#   + `_indices()`: returns the *raw* indices within the sparse tensor (not just
#                   sharing storage). Any inplace operation will change the
#                   actual indices, including t_, set_, as_strided_, resize_,
#                   etc.
#   + `_values()`: returns the *raw* values within the sparse tensor. Similar
#                  semantics as `_indices()`
#   + `_nnz()`: returns the number of non-zero entries. This will always be
#               determined by the shapes of indices and values.
#   + `_coalesced_(bool)`: inplace sets whether the tensor is coalesced, and
#                          returns itself.
#
# These methods are very useful in writing new operations, e.g., a custom
# autograd Function.
#
# We also provide other public *safe* APIs:
#   + `indices()`: returns a **view** of the indices tensor if the sparse tensor
#                  is **coalesced**.
#   + `values()`: returns a **view** of the values tensor if the containing
#                 sparse tensor is **coalesced**.
#   + `sparse_dim()`: number of sparse dimensions
#   + `dense_dim()`: number of dense dimensions
#   + `is_coalesced()`: whether the sparse tensor is coalesced
#
# `_indices()` and `_values()` should returns the raw indices and values dense
# tensors within a sparse tensor. They can be quite unsafe with inplace
# operations like `t_()`, and exposes uncoalesced indices and values. The public
# recommended API is `indices()` and `values()`, both of which first check that
# the tensor is coalesced and return views on those tensors.
#
#
# Autograd Support
# ~~~~~~~~~~~~~~~~
#
# Autograd is supported on `values()` and sparse tensor ctor with indices and
# values tensors. E.g., `torch.sparse_coo_tensor(i, v).values().sum()` is
# differentiable w.r.t. `v`.
#
# NB: The `values()` and `_values()` operators are special in that they are
# layout-aware, i.e., the output depends not just on the data it represents, but
# also on the input layout details (in this case, the `indices` tensor). See
# NOTE [ as_strided Backward and layout-aware/agnostic autograd ] in Functions.cpp
# for discussion on layout-aware vs layout-agnostic autograd. Since PyTorch ops
# operate in the layout-agnostic mode, similar to `as_strided`, backward of
# these two operators need to consider them in a layout-agnostic way:
#   + `values()`:
#     Input is coalesced.
#     We just pretend having `input.indices()` as an additional argument
#     `input_indices`, then forward is similar to
#     `input.to(kStrided).index_select(input_indices)` regardless of the layout.
#     Note that `values()` normally is layout-aware even if we constrain
#     ourselves on sparse inputs since it may include all zeros values entries
#     as "present" entries.
#   + `_values()`:
#     Input may be uncoalesced.
#     It is not straightforward to construct a layout-agnostic version because
#     duplicate indices entries may exist and additional parameterization is
#     needed to distribute the value into different values entries. Furthermore,
#     this op is intended to provide ways to write custom sparse ops, rather
#     than being used in autograd graph, so it is marked as *non-differentiable*
#     in derivatives.yaml.
#
# Before reading the following, see NOTE [ Autograd Variable Views ] in
# variable.h for details on views that are tracked by autograd, and views that
# are not.
#
# Moreover, these methods return tensors that share storage with inputs, so we
# mark these methods as view ops to support autograd history tracking.
# The sparse tensor ctor output should technically be view of both input indices
# and values tensors, but currently we only support setting as view of a single
# Variable, so it is only view of the values tensor.
# TODO: clone indices in sparse tensor ctor.
#
# For other methods that return outputs that share storage with inputs, i.e.,
# `indices()` and `_indices()`. We mark their outputs as non-differentiable, so
# the view relation is not tracked by autograd, but the version counter is still
# shared. In other words, their outputs are non-differentiable views of the
# sparse tensor.


# FIXME: would be nicer if TensorOptions was optional based; not adding default arguments for options given
# the default would never make sense.
- func: sparse_coo_tensor(int[] size, *, ScalarType dtype, Layout layout, Device device) -> Tensor
  matches_jit_signature: True

- func: sparse_coo_tensor(Tensor indices, Tensor values, *, ScalarType? dtype=None, Layout? layout=None, Device? device=None) -> Tensor
  matches_jit_signature: True

- func: sparse_coo_tensor(Tensor indices, Tensor values, int[] size, *, ScalarType? dtype=None, Layout? layout=None, Device? device=None) -> Tensor
  matches_jit_signature: True

- func: _sparse_coo_tensor_unsafe(Tensor indices, Tensor values, int[] size, *, ScalarType? dtype=None, Layout? layout=None, Device? device=None) -> Tensor
  matches_jit_signature: True

- func: _sparse_coo_tensor_with_dims(int sparse_dim, int dense_dim, int[] size, *, ScalarType dtype, Layout layout, Device device) -> Tensor
  matches_jit_signature: True
  dispatch:
    SparseCPU: new_with_dims_sparse
    SparseCUDA: new_with_dims_sparse
  requires_tensor: True

- func: _sparse_coo_tensor_with_dims_and_tensors(int sparse_dim, int dense_dim, int[] size, Tensor indices, Tensor values, *, ScalarType dtype, Layout layout, Device device) -> Tensor
  matches_jit_signature: True
  dispatch:
    SparseCPU: new_with_dims_and_tensor_sparse
    SparseCUDA: new_with_dims_and_tensor_sparse
  requires_tensor: True


- func: sparse_resize_(Tensor(a!) self, int[] size, int sparse_dim, int dense_dim) -> Tensor(a!)
  matches_jit_signature: True
  variants: method
  dispatch:
    SparseCPU: sparse_resize_
    SparseCUDA: sparse_resize_
  requires_tensor: True

- func: sparse_resize_and_clear_(Tensor(a!) self, int[] size, int sparse_dim, int dense_dim) -> Tensor(a!)
  matches_jit_signature: True
  variants: method
  dispatch:
    SparseCPU: sparse_resize_and_clear_
    SparseCUDA: sparse_resize_and_clear_
  requires_tensor: True


- func: sparse_mask(Tensor self, SparseTensorRef mask) -> Tensor
  matches_jit_signature: True
  variants: method
  dispatch:
    CPU: sparse_mask_cpu
    CUDA: sparse_mask_cuda
  requires_tensor: True


- func: to_dense(Tensor self) -> Tensor
  matches_jit_signature: True
  variants: method
  dispatch:
    SparseCPU: sparse_to_dense
    SparseCUDA: sparse_to_dense
    MkldnnCPU: mkldnn_to_dense
  requires_tensor: True

- func: to_dense_backward(Tensor grad, Tensor input) -> Tensor
  matches_jit_signature: True

- func: sparse_dim(Tensor self) -> int
  matches_jit_signature: True
  variants: method
  dispatch:
    SparseCPU: sparse_dim_sparse
    SparseCUDA: sparse_dim_sparse
  requires_tensor: True
  device_guard: False

# legacy method
- func: _dimI(Tensor self) -> int
  matches_jit_signature: True
  variants: method
  dispatch: sparse_dim_sparse
  requires_tensor: True
  device_guard: False


- func: dense_dim(Tensor self) -> int
  matches_jit_signature: True
  variants: method
  dispatch:
    SparseCPU: dense_dim_sparse
    SparseCUDA: dense_dim_sparse
  requires_tensor: True
  device_guard: False

# legacy method
- func: _dimV(Tensor self) -> int
  matches_jit_signature: True
  variants: method
  dispatch: dense_dim_sparse
  requires_tensor: True
  device_guard: False


- func: _nnz(Tensor self) -> int
  matches_jit_signature: True
  variants: method
  dispatch:
    SparseCPU: _nnz_sparse
    SparseCUDA: _nnz_sparse
  requires_tensor: True
  device_guard: False


- func: coalesce(Tensor self) -> Tensor
  matches_jit_signature: True
  variants: method
  dispatch:
    SparseCPU: coalesce_sparse_cpu
    SparseCUDA: coalesce_sparse_cuda
  requires_tensor: True


- func: is_coalesced(Tensor self) -> bool
  matches_jit_signature: True
  variants: method
  dispatch:
    SparseCPU: is_coalesced_sparse
    SparseCUDA: is_coalesced_sparse
  requires_tensor: True
  device_guard: False


- func: _indices(Tensor(a) self) -> Tensor(a)
  matches_jit_signature: True
  variants: method
  dispatch:
    SparseCPU: _indices_sparse
    SparseCUDA: _indices_sparse
  requires_tensor: True
  device_guard: False

- func: _values(Tensor(a) self) -> Tensor(a)
  matches_jit_signature: True
  variants: method
  dispatch:
    SparseCPU: _values_sparse
    SparseCUDA: _values_sparse
  requires_tensor: True
  device_guard: False

# This method doesn't do any check but only directly sets the flag. So it can be
# a bit unsafe. Similar to _indices and _values, this is useful for implementing
# custom sparse operations in Python/C++ extension.
- func: _coalesced_(Tensor(a!) self, bool coalesced) -> Tensor(a!)
  matches_jit_signature: True
  variants: method
  dispatch:
    SparseCPU: _coalesced_sparse_
    SparseCUDA: _coalesced_sparse_
  requires_tensor: True
  device_guard: False

- func: indices(Tensor(a) self) -> Tensor(a)
  matches_jit_signature: True
  variants: method
  dispatch:
    SparseCPU: indices_sparse
    SparseCUDA: indices_sparse
  requires_tensor: True
  device_guard: False

- func: values(Tensor(a) self) -> Tensor(a)
  matches_jit_signature: True
  variants: method
  dispatch:
    SparseCPU: values_sparse
    SparseCUDA: values_sparse
  requires_tensor: True
  device_guard: False


- func: hspmm(Tensor mat1, Tensor mat2, *, Tensor(a!) out) -> Tensor(a!)
  matches_jit_signature: True
  dispatch:
    SparseCPU: hspmm_out_sparse_cpu
    SparseCUDA: hspmm_out_sparse_cuda
  requires_tensor: True

- func: hspmm(Tensor mat1, Tensor mat2) -> Tensor
  matches_jit_signature: True
  dispatch:
    SparseCPU: hspmm_sparse_cpu
    SparseCUDA: hspmm_sparse_cuda
  requires_tensor: True

- func: copy_sparse_to_sparse_(Tensor(a!) self, Tensor src, bool non_blocking=False) -> Tensor(a!)
  matches_jit_signature: True
  variants: function
  dispatch:
    SparseCPU: copy_sparse_
    SparseCUDA: copy_sparse_
  requires_tensor: True

- func: numel(Tensor self) -> int
  matches_jit_signature: True
  variants: function, method
  device_guard: False

- func: unbind(Tensor(a) self, int dim=0) -> Tensor(a)[]
  matches_jit_signature: True
  variants: function, method

- func: to_sparse(Tensor self, int sparse_dim) -> Tensor
  matches_jit_signature: True
  variants: method
  dispatch:
    CPU: dense_to_sparse
    CUDA: dense_to_sparse

- func: to_sparse(Tensor self) -> Tensor
  matches_jit_signature: True
  variants: method
  dispatch:
    CPU: dense_to_sparse
    CUDA: dense_to_sparse

- func: to_mkldnn(Tensor self) -> Tensor
  matches_jit_signature: True
  variants: method
  dispatch:
    CPU: dense_to_mkldnn

- func: to_mkldnn_backward(Tensor grad, Tensor input) -> Tensor
  matches_jit_signature: True

- func: quantize_linear(Tensor self, float scale, int zero_point) -> Tensor
  matches_jit_signature: True
  variants: function, method
  requires_tensor: True

- func: dequantize(Tensor self) -> Tensor
  matches_jit_signature: True
  variants: function, method
  requires_tensor: True

- func: q_scale(Tensor self) -> Scalar
  matches_jit_signature: True
  variants: function, method
  requires_tensor: True

- func: q_zero_point(Tensor self) -> Scalar
  matches_jit_signature: True
  variants: function, method
  requires_tensor: True

# to(Device) must not exist because all constructors of Device also works for
# TensorOptions. Otherwise, an ambiguity error is thrown.
# See NOTE [ TensorOptions Constructors ].
- func: to(Tensor self, *, ScalarType dtype, Layout layout, Device device, bool non_blocking=False, bool copy=False) -> Tensor
  matches_jit_signature: True
  variants: method
  device_guard: False

- func: to(Tensor self, Device device, ScalarType dtype, bool non_blocking=False, bool copy=False) -> Tensor
  matches_jit_signature: True
  variants: method
  device_guard: False

- func: to(Tensor self, ScalarType dtype, bool non_blocking=False, bool copy=False) -> Tensor
  matches_jit_signature: True
  variants: method
  device_guard: False

- func: to(Tensor self, Tensor other, bool non_blocking=False, bool copy=False) -> Tensor
  matches_jit_signature: True
  variants: method
  device_guard: False

- func: meshgrid(Tensor[] tensors) -> Tensor[]
  matches_jit_signature: True

- func: cartesian_prod(Tensor[] tensors) -> Tensor
  matches_jit_signature: True
  variants: function

- func: combinations(Tensor self, int r=2, bool with_replacement=False) -> Tensor
  matches_jit_signature: True
  variants: function

- func: item(Tensor self) -> Scalar
  matches_jit_signature: True
  variants: method

# NB: Does NOT check precondition that numel == 1
# WARNING: Use of cpu_half here is generally not supported; please
# don't use it.
- func: _local_scalar_dense(Tensor self) -> Scalar
  matches_jit_signature: True
  cpu_half: True
  cpu_bool: True
  cuda_bool: True
  dispatch:
    CPU: _local_scalar_dense_cpu
    CUDA: _local_scalar_dense_cuda
  variants: function

# Fused RNN kernels
- func: _thnn_fused_lstm_cell(Tensor input_gates, Tensor hidden_gates, Tensor cx, Tensor? input_bias=None, Tensor? hidden_bias=None) -> (Tensor, Tensor, Tensor)
  matches_jit_signature: True
  dispatch:
    CUDA: _thnn_fused_lstm_cell_cuda

- func: _thnn_fused_lstm_cell_backward(Tensor? grad_hy, Tensor? grad_cy, Tensor cx, Tensor cy, Tensor workspace, bool has_bias) -> (Tensor, Tensor, Tensor, Tensor, Tensor)
  matches_jit_signature: True
  dispatch:
    CUDA: _thnn_fused_lstm_cell_backward_cuda

- func: _thnn_fused_gru_cell(Tensor input_gates, Tensor hidden_gates, Tensor hx, Tensor? input_bias=None, Tensor? hidden_bias=None) -> (Tensor, Tensor)
  matches_jit_signature: True
  dispatch:
    CUDA: _thnn_fused_gru_cell_cuda

- func: _thnn_fused_gru_cell_backward(Tensor grad_hy, Tensor workspace, bool has_bias) -> (Tensor, Tensor, Tensor, Tensor, Tensor)
  matches_jit_signature: True
  dispatch:
    CUDA: _thnn_fused_gru_cell_backward_cuda

# RNN cells and layers
- func: lstm(Tensor input, Tensor[] hx, Tensor[] params, bool has_biases, int num_layers, float dropout, bool train, bool bidirectional, bool batch_first) -> (Tensor, Tensor, Tensor)
  matches_jit_signature: True

- func: lstm(Tensor data, Tensor batch_sizes, Tensor[] hx, Tensor[] params, bool has_biases, int num_layers, float dropout, bool train, bool bidirectional) -> (Tensor, Tensor, Tensor)
  matches_jit_signature: True

- func: gru(Tensor input, Tensor hx, Tensor[] params, bool has_biases, int num_layers, float dropout, bool train, bool bidirectional, bool batch_first) -> (Tensor, Tensor)
  matches_jit_signature: True

- func: gru(Tensor data, Tensor batch_sizes, Tensor hx, Tensor[] params, bool has_biases, int num_layers, float dropout, bool train, bool bidirectional) -> (Tensor, Tensor)
  matches_jit_signature: True

- func: rnn_tanh(Tensor input, Tensor hx, Tensor[] params, bool has_biases, int num_layers, float dropout, bool train, bool bidirectional, bool batch_first) -> (Tensor, Tensor)
  matches_jit_signature: True

- func: rnn_tanh(Tensor data, Tensor batch_sizes, Tensor hx, Tensor[] params, bool has_biases, int num_layers, float dropout, bool train, bool bidirectional) -> (Tensor, Tensor)
  matches_jit_signature: True

- func: rnn_relu(Tensor input, Tensor hx, Tensor[] params, bool has_biases, int num_layers, float dropout, bool train, bool bidirectional, bool batch_first) -> (Tensor, Tensor)
  matches_jit_signature: True

- func: rnn_relu(Tensor data, Tensor batch_sizes, Tensor hx, Tensor[] params, bool has_biases, int num_layers, float dropout, bool train, bool bidirectional) -> (Tensor, Tensor)
  matches_jit_signature: True

- func: lstm_cell(Tensor input, Tensor[] hx, Tensor w_ih, Tensor w_hh, Tensor? b_ih=None, Tensor? b_hh=None) -> (Tensor, Tensor)
  matches_jit_signature: True

- func: gru_cell(Tensor input, Tensor hx, Tensor w_ih, Tensor w_hh, Tensor? b_ih=None, Tensor? b_hh=None) -> Tensor
  matches_jit_signature: True

- func: rnn_tanh_cell(Tensor input, Tensor hx, Tensor w_ih, Tensor w_hh, Tensor? b_ih=None, Tensor? b_hh=None) -> Tensor
  matches_jit_signature: True

- func: rnn_relu_cell(Tensor input, Tensor hx, Tensor w_ih, Tensor w_hh, Tensor? b_ih=None, Tensor? b_hh=None) -> Tensor
  matches_jit_signature: True

# Quantized RNN layers
- func: quantized_lstm(Tensor input, Tensor[] hx, Tensor[] params, bool has_biases, int num_layers, float dropout, bool train, bool bidirectional, bool batch_first) -> (Tensor, Tensor, Tensor)
  matches_jit_signature: True

# Quantized RNN cells
- func: quantized_lstm_cell(Tensor input, Tensor[] hx, Tensor w_ih, Tensor w_hh, Tensor b_ih, Tensor b_hh, Tensor packed_ih, Tensor packed_hh, Tensor col_offsets_ih, Tensor col_offsets_hh, Scalar scale_ih, Scalar scale_hh, Scalar zero_point_ih, Scalar zero_point_hh) -> (Tensor, Tensor)
  matches_jit_signature: True

- func: quantized_gru_cell(Tensor input, Tensor hx, Tensor w_ih, Tensor w_hh, Tensor b_ih, Tensor b_hh, Tensor packed_ih, Tensor packed_hh, Tensor col_offsets_ih, Tensor col_offsets_hh, Scalar scale_ih, Scalar scale_hh, Scalar zero_point_ih, Scalar zero_point_hh) -> Tensor
  matches_jit_signature: True

- func: quantized_rnn_relu_cell(Tensor input, Tensor hx, Tensor w_ih, Tensor w_hh, Tensor b_ih, Tensor b_hh, Tensor packed_ih, Tensor packed_hh, Tensor col_offsets_ih, Tensor col_offsets_hh, Scalar scale_ih, Scalar scale_hh, Scalar zero_point_ih, Scalar zero_point_hh) -> Tensor
  matches_jit_signature: True

- func: quantized_rnn_tanh_cell(Tensor input, Tensor hx, Tensor w_ih, Tensor w_hh, Tensor b_ih, Tensor b_hh, Tensor packed_ih, Tensor packed_hh, Tensor col_offsets_ih, Tensor col_offsets_hh, Scalar scale_ih, Scalar scale_hh, Scalar zero_point_ih, Scalar zero_point_hh) -> Tensor
  matches_jit_signature: True


# PackedSequence utilities
- func: _pack_padded_sequence(Tensor input, Tensor lengths, bool batch_first) -> (Tensor, Tensor)
  matches_jit_signature: True

- func: _pack_padded_sequence_backward(Tensor grad, int[] input_size, Tensor batch_sizes, bool batch_first) -> Tensor
  matches_jit_signature: True

- func: _pad_packed_sequence(Tensor data, Tensor batch_sizes, bool batch_first, Scalar padding_value, int total_length) -> (Tensor, Tensor)
  matches_jit_signature: True

# wrappers for legacy TH methods

- func: data_ptr(Tensor self) -> void*
  matches_jit_signature: True
  variants: method
  device_guard: False

- func: set_(Tensor(a!) self, Storage source) -> Tensor(a!)
  matches_jit_signature: True
  variants: method
  device_guard: False

- func: set_(Tensor(a!) self, Storage source, int storage_offset, int[] size, int[] stride=[]) -> Tensor(a!)
  matches_jit_signature: True
  variants: method
  device_guard: False

- func: set_(Tensor(a!) self, Tensor source) -> Tensor(a!)
  matches_jit_signature: True
  variants: method
  device_guard: False

- func: set_(Tensor(a!) self) -> Tensor(a!)
  matches_jit_signature: True
  variants: method

- func: is_set_to(Tensor self, Tensor tensor) -> bool
  matches_jit_signature: True
  variants: method
  cpu_bool: True
  cuda_bool: True
  device_guard: False

- func: masked_fill_(Tensor(a!) self, Tensor mask, Scalar value) -> Tensor(a!)
  matches_jit_signature: True
  variants: method

- func: masked_fill(Tensor self, Tensor mask, Scalar value) -> Tensor
  matches_jit_signature: True
  variants: function, method

- func: masked_fill_(Tensor(a!) self, Tensor mask, Tensor value) -> Tensor(a!)
  matches_jit_signature: True
  variants: method

- func: masked_fill(Tensor self, Tensor mask, Tensor value) -> Tensor
  matches_jit_signature: True
  variants: function, method

- func: masked_scatter_(Tensor(a!) self, Tensor mask, Tensor source) -> Tensor(a!)
  matches_jit_signature: True
  variants: method

- func: masked_scatter(Tensor self, Tensor mask, Tensor source) -> Tensor
  matches_jit_signature: True
  variants: function, method

- func: view(Tensor(a) self, int[] size) -> Tensor(a)
  cpu_half: True
  cpu_bool: True
  cuda_bool: True
  matches_jit_signature: True
  variants: method
  device_guard: False

- func: put_(Tensor(a!) self, Tensor index, Tensor source, bool accumulate=False) -> Tensor(a!)
  matches_jit_signature: True
  variants: method

- func: index_add_(Tensor(a!) self, int dim, Tensor index, Tensor source) -> Tensor(a!)
  matches_jit_signature: True
  variants: method

- func: index_add(Tensor self, int dim, Tensor index, Tensor source) -> Tensor
  matches_jit_signature: True
  variants: function, method

- func: index_fill_(Tensor(a!) self, int dim, Tensor index, Scalar value) -> Tensor(a!)
  matches_jit_signature: True
  variants: method

- func: index_fill(Tensor self, int dim, Tensor index, Scalar value) -> Tensor
  matches_jit_signature: True
  variants: function, method

- func: index_fill_(Tensor(a!) self, int dim, Tensor index, Tensor value) -> Tensor(a!)
  matches_jit_signature: True
  variants: method

- func: index_fill(Tensor self, int dim, Tensor index, Tensor value) -> Tensor
  matches_jit_signature: True
  variants: function, method

- func: scatter_(Tensor(a!) self, int dim, Tensor index, Tensor src) -> Tensor(a!)
  matches_jit_signature: True
  variants: method

- func: scatter(Tensor self, int dim, Tensor index, Tensor src) -> Tensor
  matches_jit_signature: True
  variants: function, method

- func: scatter_(Tensor(a!) self, int dim, Tensor index, Scalar value) -> Tensor(a!)
  matches_jit_signature: True
  variants: method

- func: scatter(Tensor self, int dim, Tensor index, Scalar value) -> Tensor
  matches_jit_signature: True
  variants: function, method

- func: scatter_add_(Tensor(a!) self, int dim, Tensor index, Tensor src) -> Tensor(a!)
  matches_jit_signature: True
  variants: method

- func: scatter_add(Tensor self, int dim, Tensor index, Tensor src) -> Tensor
  matches_jit_signature: True
  variants: function, method

- func: lt_(Tensor(a!) self, Scalar other) -> Tensor(a!)
  matches_jit_signature: True
  variants: method

- func: lt_(Tensor(a!) self, Tensor other) -> Tensor(a!)
  matches_jit_signature: True
  variants: method

- func: gt_(Tensor(a!) self, Scalar other) -> Tensor(a!)
  matches_jit_signature: True
  variants: method

- func: gt_(Tensor(a!) self, Tensor other) -> Tensor(a!)
  matches_jit_signature: True
  variants: method

- func: le_(Tensor(a!) self, Scalar other) -> Tensor(a!)
  matches_jit_signature: True
  variants: method

- func: le_(Tensor(a!) self, Tensor other) -> Tensor(a!)
  matches_jit_signature: True
  variants: method

- func: ge_(Tensor(a!) self, Scalar other) -> Tensor(a!)
  matches_jit_signature: True
  variants: method

- func: ge_(Tensor(a!) self, Tensor other) -> Tensor(a!)
  matches_jit_signature: True
  variants: method

- func: eq_(Tensor(a!) self, Scalar other) -> Tensor(a!)
  matches_jit_signature: True
  variants: method

- func: eq_(Tensor(a!) self, Tensor other) -> Tensor(a!)
  matches_jit_signature: True
  variants: method

- func: ne_(Tensor(a!) self, Scalar other) -> Tensor(a!)
  matches_jit_signature: True
  variants: method

- func: ne_(Tensor(a!) self, Tensor other) -> Tensor(a!)
  matches_jit_signature: True
  variants: method

- func: __and__(Tensor self, Scalar other) -> Tensor
  matches_jit_signature: True
  variants: method, function

- func: __and__(Tensor self, Tensor other) -> Tensor
  matches_jit_signature: True
  variants: method, function

- func: __iand__(Tensor(a!) self, Scalar other) -> Tensor(a!)
  matches_jit_signature: True
  variants: method

- func: __iand__(Tensor(a!) self, Tensor other) -> Tensor(a!)
  matches_jit_signature: True
  variants: method

- func: __or__(Tensor self, Scalar other) -> Tensor
  matches_jit_signature: True
  variants: method, function

- func: __or__(Tensor self, Tensor other) -> Tensor
  matches_jit_signature: True
  variants: method, function

- func: __ior__(Tensor(a!) self, Scalar other) -> Tensor(a!)
  matches_jit_signature: True
  variants: method

- func: __ior__(Tensor(a!) self, Tensor other) -> Tensor(a!)
  matches_jit_signature: True
  variants: method

- func: __xor__(Tensor self, Scalar other) -> Tensor
  matches_jit_signature: True
  variants: method, function

- func: __xor__(Tensor self, Tensor other) -> Tensor
  matches_jit_signature: True
  variants: method, function

- func: __ixor__(Tensor(a!) self, Scalar other) -> Tensor(a!)
  matches_jit_signature: True
  variants: method

- func: __ixor__(Tensor(a!) self, Tensor other) -> Tensor(a!)
  matches_jit_signature: True
  variants: method

- func: __lshift__(Tensor self, Scalar other) -> Tensor
  matches_jit_signature: True
  variants: method, function

- func: __lshift__(Tensor self, Tensor other) -> Tensor
  matches_jit_signature: True
  variants: method, function

- func: __ilshift__(Tensor(a!) self, Scalar other) -> Tensor(a!)
  matches_jit_signature: True
  variants: method

- func: __ilshift__(Tensor(a!) self, Tensor other) -> Tensor(a!)
  matches_jit_signature: True
  variants: method

- func: __rshift__(Tensor self, Scalar other) -> Tensor
  matches_jit_signature: True
  variants: method, function

- func: __rshift__(Tensor self, Tensor other) -> Tensor
  matches_jit_signature: True
  variants: method, function

- func: __irshift__(Tensor(a!) self, Scalar other) -> Tensor(a!)
  matches_jit_signature: True
  variants: method

- func: __irshift__(Tensor(a!) self, Tensor other) -> Tensor(a!)
  matches_jit_signature: True
  variants: method

- func: lgamma_(Tensor(a!) self) -> Tensor(a!)
  matches_jit_signature: True
  variants: method

- func: atan2_(Tensor(a!) self, Tensor other) -> Tensor(a!)
  matches_jit_signature: True
  variants: method

- func: tril_(Tensor(a!) self, int diagonal=0) -> Tensor(a!)
  matches_jit_signature: True
  variants: method
  dispatch:
    CPU: tril_cpu_
    CUDA: tril_cuda_

- func: triu_(Tensor(a!) self, int diagonal=0) -> Tensor(a!)
  matches_jit_signature: True
  variants: method
  dispatch:
    CPU: triu_cpu_
    CUDA: triu_cuda_

- func: digamma_(Tensor(a!) self) -> Tensor(a!)
  matches_jit_signature: True
  variants: method

- func: polygamma_(Tensor(a!) self, int n) -> Tensor(a!)
  matches_jit_signature: True
  variants: method

- func: erfinv_(Tensor(a!) self) -> Tensor(a!)
  matches_jit_signature: True
  variants: method

- func: renorm_(Tensor(a!) self, Scalar p, int dim, Scalar maxnorm) -> Tensor(a!)
  matches_jit_signature: True
  variants: method

- func: pow_(Tensor(a!) self, Scalar exponent) -> Tensor(a!)
  matches_jit_signature: True
  variants: method

- func: pow_(Tensor(a!) self, Tensor exponent) -> Tensor(a!)
  matches_jit_signature: True
  variants: method

- func: lerp_(Tensor(a!) self, Tensor end, Scalar weight) -> Tensor(a!)
  matches_jit_signature: True
  variants: method
  dispatch:
    CPU: lerp_cpu_scalar_
    CUDA: lerp_cuda_scalar_

- func: lerp_(Tensor(a!) self, Tensor end, Tensor weight) -> Tensor(a!)
  matches_jit_signature: True
  variants: method
  dispatch:
    CPU: lerp_cpu_tensor_
    CUDA: lerp_cuda_tensor_

- func: sign_(Tensor(a!) self) -> Tensor(a!)
  matches_jit_signature: True
  variants: method

- func: fmod_(Tensor(a!) self, Scalar other) -> Tensor(a!)
  matches_jit_signature: True
  variants: method

- func: fmod_(Tensor(a!) self, Tensor other) -> Tensor(a!)
  matches_jit_signature: True
  variants: method

- func: remainder_(Tensor(a!) self, Scalar other) -> Tensor(a!)
  matches_jit_signature: True
  variants: method

- func: remainder_(Tensor(a!) self, Tensor other) -> Tensor(a!)
  matches_jit_signature: True
  variants: method

- func: addbmm_(Tensor(a!) self, Tensor batch1, Tensor batch2, *, Scalar beta=1, Scalar alpha=1) -> Tensor(a!)
  matches_jit_signature: True
  variants: method

- func: addbmm(Tensor self, Tensor batch1, Tensor batch2, *, Scalar beta=1, Scalar alpha=1, Tensor(a!) out) -> Tensor(a!)
  matches_jit_signature: True

- func: addbmm(Tensor self, Tensor batch1, Tensor batch2, *, Scalar beta=1, Scalar alpha=1) -> Tensor
  matches_jit_signature: True
  variants: method, function

- func: addcmul_(Tensor(a!) self, Tensor tensor1, Tensor tensor2, *, Scalar value=1) -> Tensor(a!)
  matches_jit_signature: True
  variants: method

- func: addcdiv_(Tensor(a!) self, Tensor tensor1, Tensor tensor2, *, Scalar value=1) -> Tensor(a!)
  matches_jit_signature: True
  variants: method

- func: random_(Tensor(a!) self, int from, int to, *, Generator? generator=None) -> Tensor(a!)
  matches_jit_signature: True
  variants: method

- func: random_(Tensor(a!) self, int to, *, Generator? generator=None) -> Tensor(a!)
  matches_jit_signature: True
  variants: method

- func: random_(Tensor(a!) self, *, Generator? generator=None) -> Tensor(a!)
  matches_jit_signature: True
  variants: method

- func: uniform_(Tensor(a!) self, float from=0, float to=1, *, Generator? generator=None) -> Tensor(a!)
  matches_jit_signature: True
  variants: method

- func: normal_(Tensor(a!) self, float mean=0, float std=1, *, Generator? generator=None) -> Tensor(a!)
  matches_jit_signature: True
  variants: method

- func: cauchy_(Tensor(a!) self, float median=0, float sigma=1, *, Generator? generator=None) -> Tensor(a!)
  matches_jit_signature: True
  variants: method

- func: log_normal_(Tensor(a!) self, float mean=1, float std=2, *, Generator? generator=None) -> Tensor(a!)
  matches_jit_signature: True
  variants: method

- func: exponential_(Tensor(a!) self, float lambd=1, *, Generator? generator=None) -> Tensor(a!)
  matches_jit_signature: True
  variants: method

- func: geometric_(Tensor(a!) self, float p, *, Generator? generator=None) -> Tensor(a!)
  matches_jit_signature: True
  variants: method

# wrappers for TH functions

- func: diag(Tensor self, int diagonal=0, *, Tensor(a!) out) -> Tensor(a!)
  matches_jit_signature: True

- func: diag(Tensor self, int diagonal=0) -> Tensor
  matches_jit_signature: True
  variants: method, function

- func: cross(Tensor self, Tensor other, int? dim=None, *, Tensor(a!) out) -> Tensor(a!)
  matches_jit_signature: True

- func: cross(Tensor self, Tensor other, int? dim=None) -> Tensor
  matches_jit_signature: True
  variants: method, function

- func: triu(Tensor self, int diagonal=0, *, Tensor(a!) out) -> Tensor(a!)
  matches_jit_signature: True
  dispatch:
    CPU: triu_cpu_out
    CUDA: triu_cuda_out

- func: triu(Tensor self, int diagonal=0) -> Tensor
  matches_jit_signature: True
  variants: method, function

- func: tril(Tensor self, int diagonal=0, *, Tensor(a!) out) -> Tensor(a!)
  matches_jit_signature: True
  dispatch:
    CPU: tril_cpu_out
    CUDA: tril_cuda_out

- func: tril(Tensor self, int diagonal=0) -> Tensor
  matches_jit_signature: True
  variants: method, function

- func: tril_indices(int row, int col, int offset=0, *, TensorOptions options=at::kLong) -> Tensor
  dispatch:
    CPU: tril_indices_cpu
    CUDA: tril_indices_cuda

- func: triu_indices(int row, int col, int offset=0, *, TensorOptions options=at::kLong) -> Tensor
  dispatch:
    CPU: triu_indices_cpu
    CUDA: triu_indices_cuda

- func: trace(Tensor self) -> Tensor
  matches_jit_signature: True
  variants: method, function

- func: ne(Tensor self, Scalar other, *, Tensor(a!) out) -> Tensor(a!)
  matches_jit_signature: True

- func: ne(Tensor self, Scalar other) -> Tensor
  matches_jit_signature: True
  variants: method, function

- func: ne(Tensor self, Tensor other, *, Tensor(a!) out) -> Tensor(a!)
  matches_jit_signature: True

- func: ne(Tensor self, Tensor other) -> Tensor
  matches_jit_signature: True
  variants: method, function

- func: eq(Tensor self, Scalar other, *, Tensor(a!) out) -> Tensor(a!)
  matches_jit_signature: True

- func: eq(Tensor self, Scalar other) -> Tensor
  matches_jit_signature: True
  variants: method, function

- func: eq(Tensor self, Tensor other, *, Tensor(a!) out) -> Tensor(a!)
  matches_jit_signature: True

- func: eq(Tensor self, Tensor other) -> Tensor
  matches_jit_signature: True
  variants: method, function

- func: ge(Tensor self, Scalar other, *, Tensor(a!) out) -> Tensor(a!)
  matches_jit_signature: True

- func: ge(Tensor self, Scalar other) -> Tensor
  matches_jit_signature: True
  variants: method, function

- func: ge(Tensor self, Tensor other, *, Tensor(a!) out) -> Tensor(a!)
  matches_jit_signature: True

- func: ge(Tensor self, Tensor other) -> Tensor
  matches_jit_signature: True
  variants: method, function

- func: le(Tensor self, Scalar other, *, Tensor(a!) out) -> Tensor(a!)
  matches_jit_signature: True

- func: le(Tensor self, Scalar other) -> Tensor
  matches_jit_signature: True
  variants: method, function

- func: le(Tensor self, Tensor other, *, Tensor(a!) out) -> Tensor(a!)
  matches_jit_signature: True

- func: le(Tensor self, Tensor other) -> Tensor
  matches_jit_signature: True
  variants: method, function

- func: gt(Tensor self, Scalar other, *, Tensor(a!) out) -> Tensor(a!)
  matches_jit_signature: True

- func: gt(Tensor self, Scalar other) -> Tensor
  matches_jit_signature: True
  variants: method, function

- func: gt(Tensor self, Tensor other, *, Tensor(a!) out) -> Tensor(a!)
  matches_jit_signature: True

- func: gt(Tensor self, Tensor other) -> Tensor
  matches_jit_signature: True
  variants: method, function

- func: lt(Tensor self, Scalar other, *, Tensor(a!) out) -> Tensor(a!)
  matches_jit_signature: True

- func: lt(Tensor self, Scalar other) -> Tensor
  matches_jit_signature: True
  variants: method, function

- func: lt(Tensor self, Tensor other, *, Tensor(a!) out) -> Tensor(a!)
  matches_jit_signature: True

- func: lt(Tensor self, Tensor other) -> Tensor
  matches_jit_signature: True
  variants: method, function

- func: take(Tensor self, Tensor index, *, Tensor(a!) out) -> Tensor(a!)
  matches_jit_signature: True

- func: take(Tensor self, Tensor index) -> Tensor
  matches_jit_signature: True
  variants: method, function

- func: index_select(Tensor self, int dim, Tensor index, *, Tensor(a!) out) -> Tensor(a!)
  matches_jit_signature: True

- func: index_select(Tensor self, int dim, Tensor index) -> Tensor
  matches_jit_signature: True
  variants: method, function

- func: masked_select(Tensor self, Tensor mask, *, Tensor(a!) out) -> Tensor(a!)
  matches_jit_signature: True

- func: masked_select(Tensor self, Tensor mask) -> Tensor
  matches_jit_signature: True
  variants: method, function

- func: nonzero(Tensor self, *, Tensor(a!) out) -> Tensor(a!)
  matches_jit_signature: True

- func: nonzero(Tensor self) -> Tensor
  matches_jit_signature: True
  variants: method, function

- func: gather(Tensor self, int dim, Tensor index, *, bool sparse_grad=False, Tensor(a!) out) -> Tensor(a!)
  matches_jit_signature: True

- func: gather(Tensor self, int dim, Tensor index, *, bool sparse_grad=False) -> Tensor
  matches_jit_signature: True
  variants: method, function

- func: _gather_sparse_backward(Tensor self, int dim, Tensor index, Tensor grad) -> Tensor
  matches_jit_signature: True

- func: addcmul(Tensor self, Tensor tensor1, Tensor tensor2, *, Scalar value=1, Tensor(a!) out) -> Tensor(a!)
  matches_jit_signature: True

- func: addcmul(Tensor self, Tensor tensor1, Tensor tensor2, *, Scalar value=1) -> Tensor
  matches_jit_signature: True
  variants: method, function

- func: addcdiv(Tensor self, Tensor tensor1, Tensor tensor2, *, Scalar value=1, Tensor(a!) out) -> Tensor(a!)
  matches_jit_signature: True

- func: addcdiv(Tensor self, Tensor tensor1, Tensor tensor2, *, Scalar value=1) -> Tensor
  matches_jit_signature: True
  variants: method, function

- func: gels(Tensor self, Tensor A, *, Tensor(a!) X, Tensor(b!) qr) -> (Tensor(a!) solution, Tensor(b!) QR)
  matches_jit_signature: True

- func: gels(Tensor self, Tensor A) -> (Tensor solution, Tensor QR)
  matches_jit_signature: True
  variants: method, function

- func: triangular_solve(Tensor self, Tensor A, bool upper=True, bool transpose=False, bool unitriangular=False, *, Tensor(a!) X, Tensor(b!) M) -> (Tensor(a!) solution, Tensor(b!) cloned_coefficient)
  matches_jit_signature: True

- func: triangular_solve(Tensor self, Tensor A, bool upper=True, bool transpose=False, bool unitriangular=False) -> (Tensor solution, Tensor cloned_coefficient)
  matches_jit_signature: True
  variants: method, function

- func: _triangular_solve_helper(Tensor self, Tensor A, bool upper, bool transpose, bool unitriangular) -> (Tensor, Tensor)
  matches_jit_signature: True
  variants: function
  dispatch:
    CPU: _triangular_solve_helper_cpu
    CUDA: _triangular_solve_helper_cuda

- func: symeig(Tensor self, bool eigenvectors=False, bool upper=True, *, Tensor(a!) e, Tensor(b!) V) -> (Tensor(a!) eigenvalues, Tensor(b!) eigenvectors)
  matches_jit_signature: True

- func: symeig(Tensor self, bool eigenvectors=False, bool upper=True) -> (Tensor eigenvalues, Tensor eigenvectors)
  matches_jit_signature: True
  variants: method, function

- func: eig(Tensor self, bool eigenvectors=False, *, Tensor(a!) e, Tensor(b!) v) -> (Tensor(a!) eigenvalues, Tensor(b!) eigenvectors)
  matches_jit_signature: True

- func: eig(Tensor self, bool eigenvectors=False) -> (Tensor eigenvalues, Tensor eigenvectors)
  matches_jit_signature: True
  variants: method, function

- func: svd(Tensor self, bool some=True, bool compute_uv=True, *, Tensor(a!) U, Tensor(b!) S, Tensor(c!) V) -> (Tensor(a!) U, Tensor(b!) S, Tensor(c!) V)
  matches_jit_signature: True

- func: svd(Tensor self, bool some=True, bool compute_uv=True) -> (Tensor U, Tensor S, Tensor V)
  matches_jit_signature: True
  variants: method, function

- func: cholesky(Tensor self, bool upper=False, *, Tensor(a!) out) -> Tensor(a!)
  matches_jit_signature: True

- func: cholesky(Tensor self, bool upper=False) -> Tensor
  matches_jit_signature: True
  variants: method, function

- func: _cholesky_helper(Tensor self, bool upper) -> Tensor
  matches_jit_signature: True
  variants: function
  dispatch:
    CPU: _cholesky_helper_cpu
    CUDA: _cholesky_helper_cuda

- func: cholesky_solve(Tensor self, Tensor input2, bool upper=False, *, Tensor(a!) out) -> Tensor(a!)
  matches_jit_signature: True

- func: cholesky_solve(Tensor self, Tensor input2, bool upper=False) -> Tensor
  matches_jit_signature: True
  variants: method, function

- func: _cholesky_solve_helper(Tensor self, Tensor A, bool upper) -> Tensor
  matches_jit_signature: True
  variants: function
  dispatch:
    CPU: _cholesky_solve_helper_cpu
    CUDA: _cholesky_solve_helper_cuda

- func: solve(Tensor self, Tensor A) -> (Tensor solution, Tensor LU)
  matches_jit_signature: True
  variants: function, method

- func: solve(Tensor self, Tensor A, *, Tensor(a!) solution, Tensor(b!) lu) -> (Tensor(a!) solution, Tensor(b!) LU)
  matches_jit_signature: True

- func: _solve_helper(Tensor self, Tensor A) -> (Tensor, Tensor)
  matches_jit_signature: True
  variants: function
  dispatch:
    CPU: _solve_helper_cpu
    CUDA: _solve_helper_cuda

- func: potri(Tensor self, bool upper=True, *, Tensor(a!) out) -> Tensor(a!)
  matches_jit_signature: True

- func: potri(Tensor self, bool upper=True) -> Tensor
  matches_jit_signature: True
  variants: method, function

- func: pstrf(Tensor self, bool upper=True, Scalar tol=-1, *, Tensor(a!) u, Tensor(b!) pivot) -> (Tensor(a!) u, Tensor(b!) pivot)
  matches_jit_signature: True

- func: pstrf(Tensor self, bool upper=True, Scalar tol=-1) -> (Tensor u, Tensor pivot)
  matches_jit_signature: True
  variants: method, function

- func: qr(Tensor self, *, Tensor(a!) Q, Tensor(b!) R) -> (Tensor(a!) Q, Tensor(b!) R)
  matches_jit_signature: True

- func: qr(Tensor self) -> (Tensor Q, Tensor R)
  matches_jit_signature: True
  variants: method, function

- func: geqrf(Tensor self, *, Tensor(a!) a, Tensor(b!) tau) -> (Tensor(a!) a, Tensor(b!) tau)
  matches_jit_signature: True

- func: geqrf(Tensor self) -> (Tensor a, Tensor tau)
  matches_jit_signature: True
  variants: method, function

- func: orgqr(Tensor self, Tensor input2, *, Tensor(a!) out) -> Tensor(a!)
  matches_jit_signature: True

- func: orgqr(Tensor self, Tensor input2) -> Tensor
  matches_jit_signature: True
  variants: method, function

- func: ormqr(Tensor self, Tensor input2, Tensor input3, bool left=True, bool transpose=False, *, Tensor(a!) out) -> Tensor(a!)
  matches_jit_signature: True

- func: ormqr(Tensor self, Tensor input2, Tensor input3, bool left=True, bool transpose=False) -> Tensor
  matches_jit_signature: True
  variants: method, function

- func: _lu_with_info(Tensor self, bool pivot=True, bool check_errors=True) -> (Tensor, Tensor, Tensor)
  matches_jit_signature: True
  variants: function
  dispatch:
    CPU: _lu_with_info_cpu
    CUDA: _lu_with_info_cuda

- func: lu_solve(Tensor self, Tensor LU_data, Tensor LU_pivots, *, Tensor(a!) out) -> Tensor(a!)
  matches_jit_signature: True

- func: lu_solve(Tensor self, Tensor LU_data, Tensor LU_pivots) -> Tensor
  matches_jit_signature: True
  variants: method, function

- func: multinomial(Tensor self, int num_samples, bool replacement=False, *, Generator? generator=None, Tensor(a!) out) -> Tensor(a!)
  matches_jit_signature: True

- func: multinomial(Tensor self, int num_samples, bool replacement=False, *, Generator? generator=None) -> Tensor
  matches_jit_signature: True
  variants: method, function

- func: _multinomial_alias_setup(Tensor probs) -> (Tensor, Tensor)
  matches_jit_signature: True
  variants: function

- func: _multinomial_alias_draw(Tensor J, Tensor q, int num_samples, *, Generator? generator=None) -> Tensor
  matches_jit_signature: True
  variants: function

- func: lgamma(Tensor self, *, Tensor(a!) out) -> Tensor(a!)
  matches_jit_signature: True

- func: lgamma(Tensor self) -> Tensor
  matches_jit_signature: True
  variants: method, function

- func: digamma(Tensor self, *, Tensor(a!) out) -> Tensor(a!)
  matches_jit_signature: True

- func: digamma(Tensor self) -> Tensor
  matches_jit_signature: True
  variants: method, function

- func: polygamma(int n, Tensor self, *, Tensor(a!) out) -> Tensor(a!)
  matches_jit_signature: True

- func: polygamma(int n, Tensor self) -> Tensor
  matches_jit_signature: True
  variants: method, function

- func: erfinv(Tensor self, *, Tensor(a!) out) -> Tensor(a!)
  matches_jit_signature: True

- func: erfinv(Tensor self) -> Tensor
  matches_jit_signature: True
  variants: method, function

- func: dist(Tensor self, Tensor other, Scalar p=2) -> Tensor
  matches_jit_signature: True
  variants: method, function

- func: atan2(Tensor self, Tensor other, *, Tensor(a!) out) -> Tensor(a!)
  matches_jit_signature: True

- func: atan2(Tensor self, Tensor other) -> Tensor
  matches_jit_signature: True
  variants: method, function

- func: lerp(Tensor self, Tensor end, Scalar weight, *, Tensor(a!) out) -> Tensor(a!)
  matches_jit_signature: True
  dispatch:
    CPU: lerp_cpu_scalar_out
    CUDA: lerp_cuda_scalar_out

- func: lerp(Tensor self, Tensor end, Tensor weight, *, Tensor(a!) out) -> Tensor(a!)
  matches_jit_signature: True
  dispatch:
    CPU: lerp_cpu_tensor_out
    CUDA: lerp_cuda_tensor_out

- func: lerp(Tensor self, Tensor end, Scalar weight) -> Tensor
  matches_jit_signature: True
  variants: method, function
  dispatch:
    CPU: lerp_cpu_scalar
    CUDA: lerp_cuda_scalar

- func: lerp(Tensor self, Tensor end, Tensor weight) -> Tensor
  matches_jit_signature: True
  variants: method, function
  dispatch:
    CPU: lerp_cpu_tensor
    CUDA: lerp_cuda_tensor

- func: histc(Tensor self, int bins=100, Scalar min=0, Scalar max=0, *, Tensor(a!) out) -> Tensor(a!)
  matches_jit_signature: True
  dispatch:
    CPU: _histc_out_cpu
    CUDA: _histc_out_cuda

- func: histc(Tensor self, int bins=100, Scalar min=0, Scalar max=0) -> Tensor
  matches_jit_signature: True
  variants: method, function
  dispatch:
    CPU: _histc_cpu
    CUDA: _histc_cuda

- func: sign(Tensor self, *, Tensor(a!) out) -> Tensor(a!)
  matches_jit_signature: True

- func: sign(Tensor self) -> Tensor
  matches_jit_signature: True
  variants: method, function

- func: fmod(Tensor self, Scalar other, *, Tensor(a!) out) -> Tensor(a!)
  matches_jit_signature: True

- func: fmod(Tensor self, Scalar other) -> Tensor
  matches_jit_signature: True
  variants: method, function

- func: fmod(Tensor self, Tensor other, *, Tensor(a!) out) -> Tensor(a!)
  matches_jit_signature: True

- func: fmod(Tensor self, Tensor other) -> Tensor
  matches_jit_signature: True
  variants: method, function

- func: remainder(Tensor self, Scalar other, *, Tensor(a!) out) -> Tensor(a!)
  matches_jit_signature: True

- func: remainder(Tensor self, Scalar other) -> Tensor
  matches_jit_signature: True
  variants: method, function

- func: remainder(Tensor self, Tensor other, *, Tensor(a!) out) -> Tensor(a!)
  matches_jit_signature: True

- func: remainder(Tensor self, Tensor other) -> Tensor
  matches_jit_signature: True
  variants: method, function

- func: min(Tensor self, Tensor other, *, Tensor(a!) out) -> Tensor(a!)
  matches_jit_signature: True

- func: min(Tensor self, Tensor other) -> Tensor
  matches_jit_signature: True
  variants: method, function

- func: min(Tensor self) -> Tensor
  matches_jit_signature: True
  variants: method, function

- func: max(Tensor self, Tensor other, *, Tensor(a!) out) -> Tensor(a!)
  matches_jit_signature: True

- func: max(Tensor self, Tensor other) -> Tensor
  matches_jit_signature: True
  variants: method, function

- func: max(Tensor self) -> Tensor
  matches_jit_signature: True
  variants: method, function

- func: median(Tensor self) -> Tensor
  matches_jit_signature: True
  variants: method, function
  dispatch:
    CPU: median_cpu
    CUDA: median_cuda

- func: sort(Tensor self, int dim=-1, bool descending=False, *, Tensor(a!) values, Tensor(b!) indices) -> (Tensor(a!) values, Tensor(b!) indices)
  matches_jit_signature: True

- func: sort(Tensor self, int dim=-1, bool descending=False) -> (Tensor values, Tensor indices)
  matches_jit_signature: True
  variants: method, function

- func: argsort(Tensor self, int dim=-1, bool descending=False) -> Tensor
  matches_jit_signature: True
  variants: method, function

- func: topk(Tensor self, int k, int dim=-1, bool largest=True, bool sorted=True, *, Tensor(a!) values, Tensor(b!) indices) ->(Tensor(a!) values, Tensor(b!) indices)
  matches_jit_signature: True

- func: topk(Tensor self, int k, int dim=-1, bool largest=True, bool sorted=True) -> (Tensor values, Tensor indices)
  matches_jit_signature: True
  variants: method, function

- func: all(Tensor self) -> Tensor
  matches_jit_signature: True
  variants: method, function

- func: any(Tensor self) -> Tensor
  matches_jit_signature: True
  variants: method, function

- func: renorm(Tensor self, Scalar p, int dim, Scalar maxnorm, *, Tensor(a!) out) -> Tensor(a!)
  matches_jit_signature: True

- func: renorm(Tensor self, Scalar p, int dim, Scalar maxnorm) -> Tensor
  matches_jit_signature: True
  variants: method, function

- func: unfold(Tensor(a) self, int dimension, int size, int step) -> Tensor(a)
  matches_jit_signature: True
  variants: method

- func: equal(Tensor self, Tensor other) -> bool
  matches_jit_signature: True
  variants: method, function

- func: pow(Tensor self, Tensor exponent, *, Tensor(a!) out) -> Tensor(a!)
  matches_jit_signature: True

- func: pow(Tensor self, Tensor exponent) -> Tensor
  matches_jit_signature: True
  variants: method, function

- func: pow(Scalar self, Tensor exponent, *, Tensor(a!) out) -> Tensor(a!)
  matches_jit_signature: True

- func: pow(Scalar self, Tensor exponent) -> Tensor
  matches_jit_signature: True

- func: normal(Tensor mean, float std=1, *, Generator? generator=None, Tensor(a!) out) -> Tensor(a!)
  matches_jit_signature: True

- func: normal(Tensor mean, float std=1, *, Generator? generator=None) -> Tensor
  matches_jit_signature: True

- func: normal(float mean, Tensor std, *, Generator? generator=None, Tensor(a!) out) -> Tensor(a!)
  matches_jit_signature: True

- func: normal(float mean, Tensor std, *, Generator? generator=None) -> Tensor
  matches_jit_signature: True

- func: normal(Tensor mean, Tensor std, *, Generator? generator=None, Tensor(a!) out) -> Tensor(a!)
  matches_jit_signature: True

- func: normal(Tensor mean, Tensor std, *, Generator? generator=None) -> Tensor
  matches_jit_signature: True

- func: alias(Tensor(a) self) -> Tensor(a)
  matches_jit_signature: True
  variants: method, function

- func: _dirichlet_grad(Tensor x, Tensor alpha, Tensor total, *, Tensor(a!) out) -> Tensor(a!)
  matches_jit_signature: True

- func: _dirichlet_grad(Tensor x, Tensor alpha, Tensor total) -> Tensor
  matches_jit_signature: True

## NN wrappers

- func: binary_cross_entropy(Tensor self, Tensor target, Tensor? weight=None, int reduction=Mean, *, Tensor(a!) out) -> Tensor(a!)
  matches_jit_signature: True
  python_module: nn

- func: binary_cross_entropy(Tensor self, Tensor target, Tensor? weight=None, int reduction=Mean) -> Tensor
  matches_jit_signature: True
  python_module: nn

- func: binary_cross_entropy_backward(Tensor grad_output, Tensor self, Tensor target, Tensor weight, int reduction, *, Tensor(a!) grad_input) -> Tensor(a!)
  matches_jit_signature: True
  python_module: nn

- func: binary_cross_entropy_backward(Tensor grad_output, Tensor self, Tensor target, Tensor weight, int reduction) -> Tensor
  matches_jit_signature: True
  python_module: nn

- func: mse_loss(Tensor self, Tensor target, int reduction=Mean, *, Tensor(a!) out) -> Tensor(a!)
  matches_jit_signature: True
  python_module: nn

- func: mse_loss(Tensor self, Tensor target, int reduction=Mean) -> Tensor
  matches_jit_signature: True
  python_module: nn

- func: mse_loss_backward(Tensor grad_output, Tensor self, Tensor target, int reduction, *, Tensor(a!) grad_input) -> Tensor(a!)
  matches_jit_signature: True
  python_module: nn

- func: mse_loss_backward(Tensor grad_output, Tensor self, Tensor target, int reduction) -> Tensor
  matches_jit_signature: True
  python_module: nn

- func: l1_loss(Tensor self, Tensor target, int reduction=Mean, *, Tensor(a!) out) -> Tensor(a!)
  matches_jit_signature: True
  python_module: nn

- func: l1_loss(Tensor self, Tensor target, int reduction=Mean) -> Tensor
  matches_jit_signature: True
  python_module: nn

- func: l1_loss_backward(Tensor grad_output, Tensor self, Tensor target, int reduction, *, Tensor(a!) grad_input) -> Tensor(a!)
  matches_jit_signature: True
  python_module: nn

- func: l1_loss_backward(Tensor grad_output, Tensor self, Tensor target, int reduction) -> Tensor
  matches_jit_signature: True
  python_module: nn

- func: multi_margin_loss(Tensor self, Tensor target, Scalar p=1, Scalar margin=1, Tensor? weight=None, int reduction=Mean, *, Tensor(a!) out) -> Tensor(a!)
  matches_jit_signature: True
  python_module: nn

- func: multi_margin_loss(Tensor self, Tensor target, Scalar p=1, Scalar margin=1, Tensor? weight=None, int reduction=Mean) -> Tensor
  matches_jit_signature: True
  python_module: nn

- func: multi_margin_loss_backward(Tensor grad_output, Tensor self, Tensor target, Scalar p, Scalar margin, Tensor weight, int reduction, *, Tensor(a!) grad_input) -> Tensor(a!)
  matches_jit_signature: True
  python_module: nn

- func: multi_margin_loss_backward(Tensor grad_output, Tensor self, Tensor target, Scalar p, Scalar margin, Tensor weight, int reduction) -> Tensor
  matches_jit_signature: True
  python_module: nn

- func: multilabel_margin_loss(Tensor self, Tensor target, int reduction=Mean, *, Tensor(a!) out) -> Tensor(a!)
  matches_jit_signature: True
  python_module: nn

- func: multilabel_margin_loss(Tensor self, Tensor target, int reduction=Mean) -> Tensor
  matches_jit_signature: True
  python_module: nn

- func: multilabel_margin_loss_forward(Tensor self, Tensor target, int reduction, *, Tensor(a!) output, Tensor(b!) is_target) -> (Tensor(a!), Tensor(b!))
  matches_jit_signature: True
  python_module: nn

- func: multilabel_margin_loss_forward(Tensor self, Tensor target, int reduction) -> (Tensor output, Tensor is_target)
  matches_jit_signature: True
  python_module: nn

- func: multilabel_margin_loss_backward(Tensor grad_output, Tensor self, Tensor target, int reduction, Tensor is_target, *, Tensor(a!) grad_input) -> Tensor(a!)
  matches_jit_signature: True
  python_module: nn

- func: multilabel_margin_loss_backward(Tensor grad_output, Tensor self, Tensor target, int reduction, Tensor is_target) -> Tensor
  matches_jit_signature: True
  python_module: nn

- func: nll_loss(Tensor self, Tensor target, Tensor? weight=None, int reduction=Mean, int ignore_index=-100, *, Tensor(a!) out) -> Tensor(a!)
  matches_jit_signature: True
  python_module: nn

- func: nll_loss(Tensor self, Tensor target, Tensor? weight=None, int reduction=Mean, int ignore_index=-100) -> Tensor
  matches_jit_signature: True
  python_module: nn

- func: nll_loss_forward(Tensor self, Tensor target, Tensor? weight, int reduction, int ignore_index, *, Tensor(a!) output, Tensor(b!) total_weight) -> (Tensor(a!), Tensor(b!))
  matches_jit_signature: True
  python_module: nn

- func: nll_loss_forward(Tensor self, Tensor target, Tensor? weight, int reduction, int ignore_index) -> (Tensor output, Tensor total_weight)
  matches_jit_signature: True
  python_module: nn

- func: nll_loss_backward(Tensor grad_output, Tensor self, Tensor target, Tensor? weight, int reduction, int ignore_index, Tensor total_weight, *, Tensor(a!) grad_input) -> Tensor(a!)
  matches_jit_signature: True
  python_module: nn

- func: nll_loss_backward(Tensor grad_output, Tensor self, Tensor target, Tensor? weight, int reduction, int ignore_index, Tensor total_weight) -> Tensor
  matches_jit_signature: True
  python_module: nn

- func: nll_loss2d(Tensor self, Tensor target, Tensor? weight=None, int reduction=Mean, int ignore_index=-100, *, Tensor(a!) out) -> Tensor(a!)
  matches_jit_signature: True
  python_module: nn

- func: nll_loss2d(Tensor self, Tensor target, Tensor? weight=None, int reduction=Mean, int ignore_index=-100) -> Tensor
  matches_jit_signature: True
  python_module: nn

- func: nll_loss2d_forward(Tensor self, Tensor target, Tensor? weight, int reduction, int ignore_index, *, Tensor(a!) output, Tensor(b!) total_weight) -> (Tensor(a!), Tensor(b!))
  matches_jit_signature: True
  python_module: nn

- func: nll_loss2d_forward(Tensor self, Tensor target, Tensor? weight, int reduction, int ignore_index) -> (Tensor output, Tensor total_weight)
  matches_jit_signature: True
  python_module: nn

- func: nll_loss2d_backward(Tensor grad_output, Tensor self, Tensor target, Tensor? weight, int reduction, int ignore_index, Tensor total_weight, *, Tensor(a!) grad_input) -> Tensor(a!)
  matches_jit_signature: True
  python_module: nn

- func: nll_loss2d_backward(Tensor grad_output, Tensor self, Tensor target, Tensor? weight, int reduction, int ignore_index, Tensor total_weight) -> Tensor
  matches_jit_signature: True
  python_module: nn

- func: smooth_l1_loss(Tensor self, Tensor target, int reduction=Mean, *, Tensor(a!) out) -> Tensor(a!)
  matches_jit_signature: True
  python_module: nn

- func: smooth_l1_loss(Tensor self, Tensor target, int reduction=Mean) -> Tensor
  matches_jit_signature: True
  python_module: nn

- func: smooth_l1_loss_backward(Tensor grad_output, Tensor self, Tensor target, int reduction, *, Tensor(a!) grad_input) -> Tensor(a!)
  matches_jit_signature: True
  python_module: nn

- func: smooth_l1_loss_backward(Tensor grad_output, Tensor self, Tensor target, int reduction) -> Tensor
  matches_jit_signature: True
  python_module: nn

- func: soft_margin_loss(Tensor self, Tensor target, int reduction=Mean, *, Tensor(a!) out) -> Tensor(a!)
  matches_jit_signature: True
  python_module: nn

- func: soft_margin_loss(Tensor self, Tensor target, int reduction=Mean) -> Tensor
  matches_jit_signature: True
  python_module: nn

- func: soft_margin_loss_backward(Tensor grad_output, Tensor self, Tensor target, int reduction, *, Tensor(a!) grad_input) -> Tensor(a!)
  matches_jit_signature: True
  python_module: nn

- func: soft_margin_loss_backward(Tensor grad_output, Tensor self, Tensor target, int reduction) -> Tensor
  matches_jit_signature: True
  python_module: nn

- func: elu(Tensor self, Scalar alpha=1, Scalar scale=1, Scalar input_scale=1, *, Tensor(a!) out) -> Tensor(a!)
  matches_jit_signature: True
  python_module: nn

- func: elu(Tensor self, Scalar alpha=1, Scalar scale=1, Scalar input_scale=1) -> Tensor
  matches_jit_signature: True
  python_module: nn

- func: elu_backward(Tensor grad_output, Scalar alpha, Scalar scale, Scalar input_scale, Tensor output, *, Tensor(a!) grad_input) -> Tensor(a!)
  matches_jit_signature: True
  python_module: nn

- func: elu_backward(Tensor grad_output, Scalar alpha, Scalar scale, Scalar input_scale, Tensor output) -> Tensor
  matches_jit_signature: True
  python_module: nn

- func: elu_(Tensor(a!) self, Scalar alpha=1, Scalar scale=1, Scalar input_scale=1) -> Tensor(a!)
  matches_jit_signature: True
  python_module: nn

- func: glu(Tensor self, int dim=-1, *, Tensor(a!) out) -> Tensor(a!)
  matches_jit_signature: True
  python_module: nn

- func: glu(Tensor self, int dim=-1) -> Tensor
  matches_jit_signature: True
  python_module: nn

- func: glu_backward(Tensor grad_output, Tensor self, int dim, *, Tensor(a!) grad_input) -> Tensor(a!)
  matches_jit_signature: True
  python_module: nn

- func: glu_backward(Tensor grad_output, Tensor self, int dim) -> Tensor
  matches_jit_signature: True
  python_module: nn

- func: hardtanh(Tensor self, Scalar min_val=-1, Scalar max_val=1, *, Tensor(a!) out) -> Tensor(a!)
  matches_jit_signature: True
  python_module: nn

- func: hardtanh(Tensor self, Scalar min_val=-1, Scalar max_val=1) -> Tensor
  matches_jit_signature: True
  python_module: nn

- func: hardtanh_backward(Tensor grad_output, Tensor self, Scalar min_val, Scalar max_val, *, Tensor(a!) grad_input) -> Tensor(a!)
  matches_jit_signature: True
  python_module: nn

- func: hardtanh_backward(Tensor grad_output, Tensor self, Scalar min_val, Scalar max_val) -> Tensor
  matches_jit_signature: True
  python_module: nn

- func: hardtanh_(Tensor(a!) self, Scalar min_val=-1, Scalar max_val=1) -> Tensor(a!)
  matches_jit_signature: True
  python_module: nn

- func: leaky_relu(Tensor self, Scalar negative_slope=0.01, *, Tensor(a!) out) -> Tensor(a!)
  matches_jit_signature: True
  python_module: nn

- func: leaky_relu(Tensor self, Scalar negative_slope=0.01) -> Tensor
  matches_jit_signature: True
  python_module: nn

- func: leaky_relu_backward(Tensor grad_output, Tensor self, Scalar negative_slope, *, Tensor(a!) grad_input) -> Tensor(a!)
  matches_jit_signature: True
  python_module: nn

- func: leaky_relu_backward(Tensor grad_output, Tensor self, Scalar negative_slope) -> Tensor
  matches_jit_signature: True
  python_module: nn

- func: leaky_relu_(Tensor(a!) self, Scalar negative_slope=0.01) -> Tensor(a!)
  matches_jit_signature: True
  python_module: nn

- func: log_sigmoid(Tensor self, *, Tensor(a!) out) -> Tensor(a!)
  matches_jit_signature: True
  python_module: nn

- func: log_sigmoid(Tensor self) -> Tensor
  matches_jit_signature: True
  python_module: nn

- func: log_sigmoid_forward(Tensor self, *, Tensor(a!) output, Tensor(b!) buffer) -> (Tensor(a!), Tensor(b!))
  matches_jit_signature: True
  python_module: nn

- func: log_sigmoid_forward(Tensor self) -> (Tensor output, Tensor buffer)
  matches_jit_signature: True
  python_module: nn

- func: log_sigmoid_backward(Tensor grad_output, Tensor self, Tensor buffer, *, Tensor(a!) grad_input) -> Tensor(a!)
  matches_jit_signature: True
  python_module: nn

- func: log_sigmoid_backward(Tensor grad_output, Tensor self, Tensor buffer) -> Tensor
  matches_jit_signature: True
  python_module: nn

- func: rrelu_with_noise(Tensor self, Tensor noise, Scalar lower=0.125, Scalar upper=0.3333333333333333, bool training=False, Generator? generator=None, *, Tensor(a!) out) -> Tensor(a!)
  matches_jit_signature: True
  python_module: nn

- func: rrelu_with_noise(Tensor self, Tensor noise, Scalar lower=0.125, Scalar upper=0.3333333333333333, bool training=False, Generator? generator=None) -> Tensor
  matches_jit_signature: True
  python_module: nn

- func: rrelu_with_noise_backward(Tensor grad_output, Tensor self, Tensor noise, Scalar lower, Scalar upper, bool training, *, Tensor(a!) grad_input) -> Tensor(a!)
  matches_jit_signature: True
  python_module: nn

- func: rrelu_with_noise_backward(Tensor grad_output, Tensor self, Tensor noise, Scalar lower, Scalar upper, bool training) -> Tensor
  matches_jit_signature: True
  python_module: nn

- func: rrelu_with_noise_(Tensor(a!) self, Tensor noise, Scalar lower=0.125, Scalar upper=0.3333333333333333, bool training=False, Generator? generator=None) -> Tensor(a!)
  matches_jit_signature: True
  python_module: nn

- func: softplus(Tensor self, Scalar beta=1, Scalar threshold=20, *, Tensor(a!) out) -> Tensor(a!)
  matches_jit_signature: True
  python_module: nn

- func: softplus(Tensor self, Scalar beta=1, Scalar threshold=20) -> Tensor
  matches_jit_signature: True
  python_module: nn

- func: softplus_backward(Tensor grad_output, Tensor self, Scalar beta, Scalar threshold, Tensor output, *, Tensor(a!) grad_input) -> Tensor(a!)
  matches_jit_signature: True
  python_module: nn

- func: softplus_backward(Tensor grad_output, Tensor self, Scalar beta, Scalar threshold, Tensor output) -> Tensor
  matches_jit_signature: True
  python_module: nn

- func: softshrink(Tensor self, Scalar lambd=0.5, *, Tensor(a!) out) -> Tensor(a!)
  matches_jit_signature: True
  python_module: nn

- func: softshrink(Tensor self, Scalar lambd=0.5) -> Tensor
  matches_jit_signature: True
  python_module: nn

- func: softshrink_backward(Tensor grad_output, Tensor self, Scalar lambd, *, Tensor(a!) grad_input) -> Tensor(a!)
  matches_jit_signature: True
  python_module: nn

- func: softshrink_backward(Tensor grad_output, Tensor self, Scalar lambd) -> Tensor
  matches_jit_signature: True
  python_module: nn

- func: adaptive_avg_pool2d(Tensor self, int[2] output_size, *, Tensor(a!) out) -> Tensor(a!)
  matches_jit_signature: True
  python_module: nn
  dispatch:
    CPU: adaptive_avg_pool2d_out_cpu
    CUDA: adaptive_avg_pool2d_out_cuda

- func: adaptive_avg_pool2d(Tensor self, int[2] output_size) -> Tensor
  matches_jit_signature: True
  python_module: nn

- func: _adaptive_avg_pool2d(Tensor self, int[2] output_size) -> Tensor
  matches_jit_signature: True
  dispatch:
    CPU: adaptive_avg_pool2d_cpu
    CUDA: adaptive_avg_pool2d_cuda

- func: _adaptive_avg_pool2d_backward(Tensor grad_output, Tensor self) -> Tensor
  matches_jit_signature: True
  python_module: nn
  dispatch:
    CPU: adaptive_avg_pool2d_backward_cpu
    CUDA: adaptive_avg_pool2d_backward_cuda

- func: adaptive_avg_pool3d(Tensor self, int[3] output_size, *, Tensor(a!) out) -> Tensor(a!)
  matches_jit_signature: True
  python_module: nn

- func: adaptive_avg_pool3d(Tensor self, int[3] output_size) -> Tensor
  matches_jit_signature: True
  python_module: nn

- func: adaptive_avg_pool3d_backward(Tensor grad_output, Tensor self, *, Tensor(a!) grad_input) -> Tensor(a!)
  matches_jit_signature: True
  python_module: nn

- func: adaptive_avg_pool3d_backward(Tensor grad_output, Tensor self) -> Tensor
  matches_jit_signature: True
  python_module: nn

# Return: (Tensor output, Tensor indices)
- func: adaptive_max_pool2d(Tensor self, int[2] output_size, *, Tensor(a!) output, Tensor(b!) indices) -> (Tensor(a!), Tensor(b!))
  matches_jit_signature: True
  python_module: nn

# Return: (Tensor output, Tensor indices)
- func: adaptive_max_pool2d(Tensor self, int[2] output_size) -> (Tensor, Tensor)
  matches_jit_signature: True
  python_module: nn

- func: adaptive_max_pool2d_backward(Tensor grad_output, Tensor self, Tensor indices, *, Tensor(a!) grad_input) -> Tensor(a!)
  matches_jit_signature: True
  python_module: nn

- func: adaptive_max_pool2d_backward(Tensor grad_output, Tensor self, Tensor indices) -> Tensor
  matches_jit_signature: True
  python_module: nn

# Return: (Tensor output, Tensor indices)
- func: adaptive_max_pool3d(Tensor self, int[3] output_size, *, Tensor(a!) output, Tensor(b!) indices) -> (Tensor(a!), Tensor(b!))
  matches_jit_signature: True
  python_module: nn

# Return: (Tensor output, Tensor indices)
- func: adaptive_max_pool3d(Tensor self, int[3] output_size) -> (Tensor, Tensor)
  matches_jit_signature: True
  python_module: nn

- func: adaptive_max_pool3d_backward(Tensor grad_output, Tensor self, Tensor indices, *, Tensor(a!) grad_input) -> Tensor(a!)
  matches_jit_signature: True
  python_module: nn

- func: adaptive_max_pool3d_backward(Tensor grad_output, Tensor self, Tensor indices) -> Tensor
  matches_jit_signature: True
  python_module: nn

- func: avg_pool2d(Tensor self, int[2] kernel_size, int[2] stride=[], int[2] padding=0, bool ceil_mode=False, bool count_include_pad=True, *, Tensor(a!) out) -> Tensor(a!)
  matches_jit_signature: True
  python_module: nn

- func: avg_pool2d(Tensor self, int[2] kernel_size, int[2] stride=[], int[2] padding=0, bool ceil_mode=False, bool count_include_pad=True) -> Tensor
  matches_jit_signature: True
  python_module: nn

- func: avg_pool2d_backward(Tensor grad_output, Tensor self, int[2] kernel_size, int[2] stride, int[2] padding, bool ceil_mode, bool count_include_pad, *, Tensor(a!) grad_input) -> Tensor(a!)
  matches_jit_signature: True
  python_module: nn

- func: avg_pool2d_backward(Tensor grad_output, Tensor self, int[2] kernel_size, int[2] stride, int[2] padding, bool ceil_mode, bool count_include_pad) -> Tensor
  matches_jit_signature: True
  python_module: nn

- func: avg_pool3d(Tensor self, int[3] kernel_size, int[3] stride=[], int[3] padding=0, bool ceil_mode=False, bool count_include_pad=True, *, Tensor(a!) out) -> Tensor(a!)
  matches_jit_signature: True
  python_module: nn

- func: avg_pool3d(Tensor self, int[3] kernel_size, int[3] stride=[], int[3] padding=0, bool ceil_mode=False, bool count_include_pad=True) -> Tensor
  matches_jit_signature: True
  python_module: nn

- func: avg_pool3d_backward(Tensor grad_output, Tensor self, int[3] kernel_size, int[3] stride, int[3] padding, bool ceil_mode, bool count_include_pad, *, Tensor(a!) grad_input) -> Tensor(a!)
  matches_jit_signature: True
  python_module: nn

- func: avg_pool3d_backward(Tensor grad_output, Tensor self, int[3] kernel_size, int[3] stride, int[3] padding, bool ceil_mode, bool count_include_pad) -> Tensor
  matches_jit_signature: True
  python_module: nn

# Return: (Tensor output, Tensor indices)
- func: fractional_max_pool2d(Tensor self, int[2] kernel_size, int[2] output_size, Tensor random_samples, *, Tensor(a!) output, Tensor(b!) indices) -> (Tensor(a!), Tensor(b!))
  matches_jit_signature: True
  python_module: nn
  dispatch:
    CPU: fractional_max_pool2d_out_cpu
    CUDA: fractional_max_pool2d_out_cuda

# Return: (Tensor output, Tensor indices)
- func: fractional_max_pool2d(Tensor self, int[2] kernel_size, int[2] output_size, Tensor random_samples) -> (Tensor, Tensor)
  matches_jit_signature: True
  python_module: nn
  dispatch:
    CPU: fractional_max_pool2d_cpu
    CUDA: fractional_max_pool2d_cuda

- func: fractional_max_pool2d_backward(Tensor grad_output, Tensor self, int[2] kernel_size, int[2] output_size, Tensor indices, *, Tensor(a!) grad_input) -> Tensor(a!)
  matches_jit_signature: True
  python_module: nn
  dispatch:
    CPU: fractional_max_pool2d_backward_out_cpu
    CUDA: fractional_max_pool2d_backward_out_cuda

- func: fractional_max_pool2d_backward(Tensor grad_output, Tensor self, int[2] kernel_size, int[2] output_size, Tensor indices) -> Tensor
  matches_jit_signature: True
  python_module: nn
  dispatch:
    CPU: fractional_max_pool2d_backward_cpu
    CUDA: fractional_max_pool2d_backward_cuda

# Return: (Tensor output, Tensor indices)
- func: fractional_max_pool3d(Tensor self, int[3] kernel_size, int[3] output_size, Tensor random_samples, *, Tensor(a!) output, Tensor(b!) indices) -> (Tensor(a!), Tensor(b!))
  matches_jit_signature: True
  python_module: nn
  dispatch:
    CPU: fractional_max_pool3d_out_cpu
    CUDA: fractional_max_pool3d_out_cuda

# Return: (Tensor output, Tensor indices)
- func: fractional_max_pool3d(Tensor self, int[3] kernel_size, int[3] output_size, Tensor random_samples) -> (Tensor, Tensor)
  matches_jit_signature: True
  python_module: nn
  dispatch:
    CPU: fractional_max_pool3d_cpu
    CUDA: fractional_max_pool3d_cuda

- func: fractional_max_pool3d_backward(Tensor grad_output, Tensor self, int[3] kernel_size, int[3] output_size, Tensor indices, *, Tensor(a!) grad_input) -> Tensor(a!)
  matches_jit_signature: True
  python_module: nn
  dispatch:
    CPU: fractional_max_pool3d_backward_out_cpu
    CUDA: fractional_max_pool3d_backward_out_cuda

- func: fractional_max_pool3d_backward(Tensor grad_output, Tensor self, int[3] kernel_size, int[3] output_size, Tensor indices) -> Tensor
  matches_jit_signature: True
  python_module: nn
  dispatch:
    CPU: fractional_max_pool3d_backward_cpu
    CUDA: fractional_max_pool3d_backward_cuda

# Return: (Tensor output, Tensor indices)
- func: max_pool2d_with_indices(Tensor self, int[2] kernel_size, int[2] stride=[], int[2] padding=0, int[2] dilation=1, bool ceil_mode=False, *, Tensor(a!) output, Tensor(b!) indices) -> (Tensor(a!), Tensor(b!))
  matches_jit_signature: True
  python_module: nn

# Return: (Tensor output, Tensor indices)
- func: max_pool2d_with_indices(Tensor self, int[2] kernel_size, int[2] stride=[], int[2] padding=0, int[2] dilation=1, bool ceil_mode=False) -> (Tensor, Tensor)
  matches_jit_signature: True
  python_module: nn

- func: max_pool2d_with_indices_backward(Tensor grad_output, Tensor self, int[2] kernel_size, int[2] stride, int[2] padding, int[2] dilation, bool ceil_mode, Tensor indices, *, Tensor(a!) grad_input) -> Tensor(a!)
  matches_jit_signature: True
  python_module: nn

- func: max_pool2d_with_indices_backward(Tensor grad_output, Tensor self, int[2] kernel_size, int[2] stride, int[2] padding, int[2] dilation, bool ceil_mode, Tensor indices) -> Tensor
  matches_jit_signature: True
  python_module: nn

# Return: (Tensor output, Tensor indices)
- func: max_pool3d_with_indices(Tensor self, int[3] kernel_size, int[3] stride=[], int[3] padding=0, int[3] dilation=1, bool ceil_mode=False, *, Tensor(a!) output, Tensor(b!) indices) -> (Tensor(a!), Tensor(b!))
  matches_jit_signature: True
  python_module: nn

# Return: (Tensor output, Tensor indices)
- func: max_pool3d_with_indices(Tensor self, int[3] kernel_size, int[3] stride=[], int[3] padding=0, int[3] dilation=1, bool ceil_mode=False) -> (Tensor, Tensor)
  matches_jit_signature: True
  python_module: nn

- func: max_pool3d_with_indices_backward(Tensor grad_output, Tensor self, int[3] kernel_size, int[3] stride, int[3] padding, int[3] dilation, bool ceil_mode, Tensor indices, *, Tensor(a!) grad_input) -> Tensor(a!)
  matches_jit_signature: True
  python_module: nn

- func: max_pool3d_with_indices_backward(Tensor grad_output, Tensor self, int[3] kernel_size, int[3] stride, int[3] padding, int[3] dilation, bool ceil_mode, Tensor indices) -> Tensor
  matches_jit_signature: True
  python_module: nn

- func: max_unpool2d(Tensor self, Tensor indices, int[2] output_size, *, Tensor(a!) out) -> Tensor(a!)
  matches_jit_signature: True
  python_module: nn

- func: max_unpool2d(Tensor self, Tensor indices, int[2] output_size) -> Tensor
  matches_jit_signature: True
  python_module: nn

- func: max_unpool2d_backward(Tensor grad_output, Tensor self, Tensor indices, int[2] output_size, *, Tensor(a!) grad_input) -> Tensor(a!)
  matches_jit_signature: True
  python_module: nn

- func: max_unpool2d_backward(Tensor grad_output, Tensor self, Tensor indices, int[2] output_size) -> Tensor
  matches_jit_signature: True
  python_module: nn

- func: max_unpool3d(Tensor self, Tensor indices, int[3] output_size, int[3] stride, int[3] padding, *, Tensor(a!) out) -> Tensor(a!)
  matches_jit_signature: True
  python_module: nn

- func: max_unpool3d(Tensor self, Tensor indices, int[3] output_size, int[3] stride, int[3] padding) -> Tensor
  matches_jit_signature: True
  python_module: nn

- func: max_unpool3d_backward(Tensor grad_output, Tensor self, Tensor indices, int[3] output_size, int[3] stride, int[3] padding, *, Tensor(a!) grad_input) -> Tensor(a!)
  matches_jit_signature: True
  python_module: nn

- func: max_unpool3d_backward(Tensor grad_output, Tensor self, Tensor indices, int[3] output_size, int[3] stride, int[3] padding) -> Tensor
  matches_jit_signature: True
  python_module: nn

- func: reflection_pad1d(Tensor self, int[2] padding, *, Tensor(a!) out) -> Tensor(a!)
  matches_jit_signature: True
  python_module: nn
  dispatch:
    CPU: reflection_pad1d_out_cpu
    CUDA: reflection_pad1d_out_cuda

- func: reflection_pad1d(Tensor self, int[2] padding) -> Tensor
  matches_jit_signature: True
  python_module: nn
  dispatch:
    CPU: reflection_pad1d_cpu
    CUDA: reflection_pad1d_cuda

- func: reflection_pad1d_backward(Tensor grad_output, Tensor self, int[2] padding, *, Tensor(a!) grad_input) -> Tensor(a!)
  matches_jit_signature: True
  python_module: nn
  dispatch:
    CPU: reflection_pad1d_backward_out_cpu
    CUDA: reflection_pad1d_backward_out_cuda

- func: reflection_pad1d_backward(Tensor grad_output, Tensor self, int[2] padding) -> Tensor
  matches_jit_signature: True
  python_module: nn
  dispatch:
    CPU: reflection_pad1d_backward_cpu
    CUDA: reflection_pad1d_backward_cuda

- func: reflection_pad2d(Tensor self, int[4] padding, *, Tensor(a!) out) -> Tensor(a!)
  matches_jit_signature: True
  python_module: nn
  dispatch:
    CPU: reflection_pad2d_out_cpu
    CUDA: reflection_pad2d_out_cuda

- func: reflection_pad2d(Tensor self, int[4] padding) -> Tensor
  matches_jit_signature: True
  python_module: nn
  dispatch:
    CPU: reflection_pad2d_cpu
    CUDA: reflection_pad2d_cuda

- func: reflection_pad2d_backward(Tensor grad_output, Tensor self, int[4] padding, *, Tensor(a!) grad_input) -> Tensor(a!)
  matches_jit_signature: True
  python_module: nn
  dispatch:
    CPU: reflection_pad2d_backward_out_cpu
    CUDA: reflection_pad2d_backward_out_cuda

- func: reflection_pad2d_backward(Tensor grad_output, Tensor self, int[4] padding) -> Tensor
  matches_jit_signature: True
  python_module: nn
  dispatch:
    CPU: reflection_pad2d_backward_cpu
    CUDA: reflection_pad2d_backward_cuda

- func: replication_pad1d(Tensor self, int[2] padding, *, Tensor(a!) out) -> Tensor(a!)
  matches_jit_signature: True
  python_module: nn
  dispatch:
    CPU: replication_pad1d_out_cpu
    CUDA: replication_pad1d_out_cuda

- func: replication_pad1d(Tensor self, int[2] padding) -> Tensor
  matches_jit_signature: True
  python_module: nn
  dispatch:
    CPU: replication_pad1d_cpu
    CUDA: replication_pad1d_cuda

- func: replication_pad1d_backward(Tensor grad_output, Tensor self, int[2] padding, *, Tensor(a!) grad_input) -> Tensor(a!)
  matches_jit_signature: True
  python_module: nn
  dispatch:
    CPU: replication_pad1d_backward_out_cpu
    CUDA: replication_pad1d_backward_out_cuda

- func: replication_pad1d_backward(Tensor grad_output, Tensor self, int[2] padding) -> Tensor
  matches_jit_signature: True
  python_module: nn
  dispatch:
    CPU: replication_pad1d_backward_cpu
    CUDA: replication_pad1d_backward_cuda

- func: replication_pad2d(Tensor self, int[4] padding, *, Tensor(a!) out) -> Tensor(a!)
  matches_jit_signature: True
  python_module: nn
  dispatch:
    CPU: replication_pad2d_out_cpu
    CUDA: replication_pad2d_out_cuda

- func: replication_pad2d(Tensor self, int[4] padding) -> Tensor
  matches_jit_signature: True
  python_module: nn
  dispatch:
    CPU: replication_pad2d_cpu
    CUDA: replication_pad2d_cuda

- func: replication_pad2d_backward(Tensor grad_output, Tensor self, int[4] padding, *, Tensor(a!) grad_input) -> Tensor(a!)
  matches_jit_signature: True
  python_module: nn
  dispatch:
    CPU: replication_pad2d_backward_out_cpu
    CUDA: replication_pad2d_backward_out_cuda

- func: replication_pad2d_backward(Tensor grad_output, Tensor self, int[4] padding) -> Tensor
  matches_jit_signature: True
  python_module: nn
  dispatch:
    CPU: replication_pad2d_backward_cpu
    CUDA: replication_pad2d_backward_cuda

- func: replication_pad3d(Tensor self, int[6] padding, *, Tensor(a!) out) -> Tensor(a!)
  matches_jit_signature: True
  python_module: nn
  dispatch:
    CPU: replication_pad3d_out_cpu
    CUDA: replication_pad3d_out_cuda

- func: replication_pad3d(Tensor self, int[6] padding) -> Tensor
  matches_jit_signature: True
  python_module: nn
  dispatch:
    CPU: replication_pad3d_cpu
    CUDA: replication_pad3d_cuda

- func: replication_pad3d_backward(Tensor grad_output, Tensor self, int[6] padding, *, Tensor(a!) grad_input) -> Tensor(a!)
  matches_jit_signature: True
  python_module: nn
  dispatch:
    CPU: replication_pad3d_backward_out_cpu
    CUDA: replication_pad3d_backward_out_cuda

- func: replication_pad3d_backward(Tensor grad_output, Tensor self, int[6] padding) -> Tensor
  matches_jit_signature: True
  python_module: nn
  dispatch:
    CPU: replication_pad3d_backward_cpu
    CUDA: replication_pad3d_backward_cuda

- func: upsample_linear1d(Tensor self, int[1] output_size, bool align_corners, *, Tensor(a!) out) -> Tensor(a!)
  matches_jit_signature: True
  python_module: nn
  dispatch:
    CPU: upsample_linear1d_out_cpu
    CUDA: upsample_linear1d_out_cuda

- func: upsample_linear1d(Tensor self, int[1] output_size, bool align_corners) -> Tensor
  matches_jit_signature: True
  python_module: nn
  dispatch:
    CPU: upsample_linear1d_cpu
    CUDA: upsample_linear1d_cuda

- func: upsample_linear1d_backward(Tensor grad_output, int[1] output_size, int[3] input_size, bool align_corners, *, Tensor(a!) grad_input) -> Tensor(a!)
  matches_jit_signature: True
  python_module: nn
  dispatch:
    CPU: upsample_linear1d_backward_out_cpu
    CUDA: upsample_linear1d_backward_out_cuda

- func: upsample_linear1d_backward(Tensor grad_output, int[1] output_size, int[3] input_size, bool align_corners) -> Tensor
  matches_jit_signature: True
  python_module: nn
  dispatch:
    CPU: upsample_linear1d_backward_cpu
    CUDA: upsample_linear1d_backward_cuda

- func: upsample_bilinear2d(Tensor self, int[2] output_size, bool align_corners, *, Tensor(a!) out) -> Tensor(a!)
  matches_jit_signature: True
  python_module: nn
  dispatch:
    CPU: upsample_bilinear2d_out_cpu
    CUDA: upsample_bilinear2d_out_cuda

- func: upsample_bilinear2d(Tensor self, int[2] output_size, bool align_corners) -> Tensor
  matches_jit_signature: True
  python_module: nn
  dispatch:
    CPU: upsample_bilinear2d_cpu
    CUDA: upsample_bilinear2d_cuda

- func: upsample_bilinear2d_backward(Tensor grad_output, int[2] output_size, int[4] input_size, bool align_corners, *, Tensor(a!) grad_input) -> Tensor(a!)
  matches_jit_signature: True
  python_module: nn
  dispatch:
    CPU: upsample_bilinear2d_backward_out_cpu
    CUDA: upsample_bilinear2d_backward_out_cuda

- func: upsample_bilinear2d_backward(Tensor grad_output, int[2] output_size, int[4] input_size, bool align_corners) -> Tensor
  matches_jit_signature: True
  python_module: nn
  dispatch:
    CPU: upsample_bilinear2d_backward_cpu
    CUDA: upsample_bilinear2d_backward_cuda

- func: upsample_bicubic2d(Tensor self, int[2] output_size, bool align_corners, *, Tensor(a!) out) -> Tensor(a!)
  matches_jit_signature: True
  python_module: nn
  dispatch:
    CPU: upsample_bicubic2d_out_cpu
    CUDA: upsample_bicubic2d_out_cuda

- func: upsample_bicubic2d(Tensor self, int[2] output_size, bool align_corners) -> Tensor
  matches_jit_signature: True
  python_module: nn
  dispatch:
    CPU: upsample_bicubic2d_cpu
    CUDA: upsample_bicubic2d_cuda

- func: upsample_bicubic2d_backward(Tensor grad_output, int[2] output_size, int[4] input_size, bool align_corners, *, Tensor(a!) grad_input) -> Tensor(a!)
  matches_jit_signature: True
  python_module: nn
  dispatch:
    CPU: upsample_bicubic2d_backward_out_cpu
    CUDA: upsample_bicubic2d_backward_out_cuda

- func: upsample_bicubic2d_backward(Tensor grad_output, int[2] output_size, int[4] input_size, bool align_corners) -> Tensor
  matches_jit_signature: True
  python_module: nn
  dispatch:
    CPU: upsample_bicubic2d_backward_cpu
    CUDA: upsample_bicubic2d_backward_cuda

- func: upsample_trilinear3d(Tensor self, int[3] output_size, bool align_corners, *, Tensor(a!) out) -> Tensor(a!)
  matches_jit_signature: True
  python_module: nn
  dispatch:
    CPU: upsample_trilinear3d_out_cpu
    CUDA: upsample_trilinear3d_out_cuda

- func: upsample_trilinear3d(Tensor self, int[3] output_size, bool align_corners) -> Tensor
  matches_jit_signature: True
  python_module: nn
  dispatch:
    CPU: upsample_trilinear3d_cpu
    CUDA: upsample_trilinear3d_cuda

- func: upsample_trilinear3d_backward(Tensor grad_output, int[3] output_size, int[5] input_size, bool align_corners, *, Tensor(a!) grad_input) -> Tensor(a!)
  matches_jit_signature: True
  python_module: nn
  dispatch:
    CPU: upsample_trilinear3d_backward_out_cpu
    CUDA: upsample_trilinear3d_backward_out_cuda

- func: upsample_trilinear3d_backward(Tensor grad_output, int[3] output_size, int[5] input_size, bool align_corners) -> Tensor
  matches_jit_signature: True
  python_module: nn
  dispatch:
    CPU: upsample_trilinear3d_backward_cpu
    CUDA: upsample_trilinear3d_backward_cuda

- func: upsample_nearest1d(Tensor self, int[1] output_size, *, Tensor(a!) out) -> Tensor(a!)
  matches_jit_signature: True
  python_module: nn
  dispatch:
    CPU: upsample_nearest1d_out_cpu
    CUDA: upsample_nearest1d_out_cuda

- func: upsample_nearest1d(Tensor self, int[1] output_size) -> Tensor
  matches_jit_signature: True
  python_module: nn
  dispatch:
    CPU: upsample_nearest1d_cpu
    CUDA: upsample_nearest1d_cuda

- func: upsample_nearest1d_backward(Tensor grad_output, int[1] output_size, int[3] input_size, *, Tensor(a!) grad_input) -> Tensor(a!)
  matches_jit_signature: True
  python_module: nn
  dispatch:
    CPU: upsample_nearest1d_backward_out_cpu
    CUDA: upsample_nearest1d_backward_out_cuda

- func: upsample_nearest1d_backward(Tensor grad_output, int[1] output_size, int[3] input_size) -> Tensor
  matches_jit_signature: True
  python_module: nn
  dispatch:
    CPU: upsample_nearest1d_backward_cpu
    CUDA: upsample_nearest1d_backward_cuda

- func: upsample_nearest2d(Tensor self, int[2] output_size, *, Tensor(a!) out) -> Tensor(a!)
  matches_jit_signature: True
  python_module: nn
  dispatch:
    CPU: upsample_nearest2d_out_cpu
    CUDA: upsample_nearest2d_out_cuda

- func: upsample_nearest2d(Tensor self, int[2] output_size) -> Tensor
  matches_jit_signature: True
  python_module: nn
  dispatch:
    CPU: upsample_nearest2d_cpu
    CUDA: upsample_nearest2d_cuda

- func: upsample_nearest2d_backward(Tensor grad_output, int[2] output_size, int[4] input_size, *, Tensor(a!) grad_input) -> Tensor(a!)
  matches_jit_signature: True
  python_module: nn
  dispatch:
    CPU: upsample_nearest2d_backward_out_cpu
    CUDA: upsample_nearest2d_backward_out_cuda

- func: upsample_nearest2d_backward(Tensor grad_output, int[2] output_size, int[4] input_size) -> Tensor
  matches_jit_signature: True
  python_module: nn
  dispatch:
    CPU: upsample_nearest2d_backward_cpu
    CUDA: upsample_nearest2d_backward_cuda

- func: upsample_nearest3d(Tensor self, int[3] output_size, *, Tensor(a!) out) -> Tensor(a!)
  matches_jit_signature: True
  python_module: nn
  dispatch:
    CPU: upsample_nearest3d_out_cpu
    CUDA: upsample_nearest3d_out_cuda

- func: upsample_nearest3d(Tensor self, int[3] output_size) -> Tensor
  matches_jit_signature: True
  python_module: nn
  dispatch:
    CPU: upsample_nearest3d_cpu
    CUDA: upsample_nearest3d_cuda

- func: upsample_nearest3d_backward(Tensor grad_output, int[3] output_size, int[5] input_size, *, Tensor(a!) grad_input) -> Tensor(a!)
  matches_jit_signature: True
  python_module: nn
  dispatch:
    CPU: upsample_nearest3d_backward_out_cpu
    CUDA: upsample_nearest3d_backward_out_cuda

- func: upsample_nearest3d_backward(Tensor grad_output, int[3] output_size, int[5] input_size) -> Tensor
  matches_jit_signature: True
  python_module: nn
  dispatch:
    CPU: upsample_nearest3d_backward_cpu
    CUDA: upsample_nearest3d_backward_cuda

- func: sigmoid_backward(Tensor grad_output, Tensor output, *, Tensor(a!) grad_input) -> Tensor(a!)
  matches_jit_signature: True
  python_module: nn

- func: sigmoid_backward(Tensor grad_output, Tensor output) -> Tensor
  matches_jit_signature: True
  python_module: nn

- func: tanh_backward(Tensor grad_output, Tensor output, *, Tensor(a!) grad_input) -> Tensor(a!)
  matches_jit_signature: True
  python_module: nn

- func: tanh_backward(Tensor grad_output, Tensor output) -> Tensor
  matches_jit_signature: True
  python_module: nn

- func: thnn_conv_transpose2d(Tensor self, Tensor weight, int[2] kernel_size, Tensor? bias=None, int[2] stride=1, int[2] padding=0, int[2] output_padding=0, int[2] dilation=1, *, Tensor(a!) out) -> Tensor(a!)
  matches_jit_signature: True
  python_module: nn

- func: thnn_conv_transpose2d(Tensor self, Tensor weight, int[2] kernel_size, Tensor? bias=None, int[2] stride=1, int[2] padding=0, int[2] output_padding=0, int[2] dilation=1) -> Tensor
  matches_jit_signature: True
  python_module: nn

- func: thnn_conv_transpose2d_forward(Tensor self, Tensor weight, int[2] kernel_size, Tensor? bias, int[2] stride, int[2] padding, int[2] output_padding, int[2] dilation, *, Tensor(a!) output, Tensor(b!) columns, Tensor(c!) ones) -> (Tensor(a!), Tensor(b!), Tensor(c!))
  matches_jit_signature: True
  python_module: nn

- func: thnn_conv_transpose2d_forward(Tensor self, Tensor weight, int[2] kernel_size, Tensor? bias, int[2] stride, int[2] padding, int[2] output_padding, int[2] dilation) -> (Tensor output, Tensor columns, Tensor ones)
  matches_jit_signature: True
  python_module: nn

- func: thnn_conv_transpose2d_backward(Tensor grad_output, Tensor self, Tensor weight, int[2] kernel_size, int[2] stride, int[2] padding, int[2] output_padding, int[2] dilation, Tensor columns, Tensor ones, *, Tensor?(a!) grad_input, Tensor?(b!) grad_weight, Tensor?(c!) grad_bias) -> (Tensor(a!), Tensor(b!), Tensor(c!))
  matches_jit_signature: True
  python_module: nn

- func: thnn_conv_transpose2d_backward(Tensor grad_output, Tensor self, Tensor weight, int[2] kernel_size, int[2] stride, int[2] padding, int[2] output_padding, int[2] dilation, Tensor columns, Tensor ones, bool[3] output_mask) -> (Tensor grad_input, Tensor grad_weight, Tensor grad_bias)
  matches_jit_signature: True
  python_module: nn

- func: thnn_conv_transpose3d(Tensor self, Tensor weight, int[3] kernel_size, Tensor? bias=None, int[3] stride=1, int[3] padding=0, int[3] output_padding=0, int[3] dilation=1, *, Tensor(a!) out) -> Tensor(a!)
  matches_jit_signature: True
  python_module: nn

- func: thnn_conv_transpose3d(Tensor self, Tensor weight, int[3] kernel_size, Tensor? bias=None, int[3] stride=1, int[3] padding=0, int[3] output_padding=0, int[3] dilation=1) -> Tensor
  matches_jit_signature: True
  python_module: nn

- func: thnn_conv_transpose3d_forward(Tensor self, Tensor weight, int[3] kernel_size, Tensor? bias, int[3] stride, int[3] padding, int[3] output_padding, int[3] dilation, *, Tensor(a!) output, Tensor(b!) finput, Tensor(c!) fgrad_input) -> (Tensor(a!), Tensor(b!), Tensor(c!))
  matches_jit_signature: True
  python_module: nn

- func: thnn_conv_transpose3d_forward(Tensor self, Tensor weight, int[3] kernel_size, Tensor? bias, int[3] stride, int[3] padding, int[3] output_padding, int[3] dilation) -> (Tensor output, Tensor finput, Tensor fgrad_input)
  matches_jit_signature: True
  python_module: nn

- func: thnn_conv_transpose3d_backward(Tensor grad_output, Tensor self, Tensor weight, int[3] kernel_size, int[3] stride, int[3] padding, int[3] output_padding, int[3] dilation, Tensor finput, Tensor fgrad_input, *, Tensor?(a!) grad_input, Tensor?(b!) grad_weight, Tensor?(c!) grad_bias) -> (Tensor(a!), Tensor(b!), Tensor(c!))
  matches_jit_signature: True
  python_module: nn

- func: thnn_conv_transpose3d_backward(Tensor grad_output, Tensor self, Tensor weight, int[3] kernel_size, int[3] stride, int[3] padding, int[3] output_padding, int[3] dilation, Tensor finput, Tensor fgrad_input, bool[3] output_mask) -> (Tensor grad_input, Tensor grad_weight, Tensor grad_bias)
  matches_jit_signature: True
  python_module: nn

- func: thnn_conv2d(Tensor self, Tensor weight, int[2] kernel_size, Tensor? bias=None, int[2] stride=1, int[2] padding=0, *, Tensor(a!) out) -> Tensor(a!)
  matches_jit_signature: True
  python_module: nn

- func: thnn_conv2d(Tensor self, Tensor weight, int[2] kernel_size, Tensor? bias=None, int[2] stride=1, int[2] padding=0) -> Tensor
  matches_jit_signature: True
  python_module: nn

- func: thnn_conv2d_forward(Tensor self, Tensor weight, int[2] kernel_size, Tensor? bias, int[2] stride, int[2] padding, *, Tensor(a!) output, Tensor(b!) finput, Tensor(c!) fgrad_input) -> (Tensor(a!), Tensor(b!), Tensor(c!))
  matches_jit_signature: True
  python_module: nn

- func: thnn_conv2d_forward(Tensor self, Tensor weight, int[2] kernel_size, Tensor? bias, int[2] stride, int[2] padding) -> (Tensor output, Tensor finput, Tensor fgrad_input)
  matches_jit_signature: True
  python_module: nn

- func: thnn_conv2d_backward(Tensor grad_output, Tensor self, Tensor weight, int[2] kernel_size, int[2] stride, int[2] padding, Tensor finput, Tensor fgrad_input, *, Tensor?(a!) grad_input, Tensor?(b!) grad_weight, Tensor?(c!) grad_bias) -> (Tensor(a!), Tensor(b!), Tensor(c!))
  matches_jit_signature: True
  python_module: nn

- func: thnn_conv2d_backward(Tensor grad_output, Tensor self, Tensor weight, int[2] kernel_size, int[2] stride, int[2] padding, Tensor finput, Tensor fgrad_input, bool[3] output_mask) -> (Tensor grad_input, Tensor grad_weight, Tensor grad_bias)
  matches_jit_signature: True
  python_module: nn

- func: thnn_conv_depthwise2d(Tensor self, Tensor weight, int[2] kernel_size, Tensor? bias=None, int[2] stride=1, int[2] padding=0, int[2] dilation=1, *, Tensor(a!) out) -> Tensor(a!)
  matches_jit_signature: True
  python_module: nn

- func: thnn_conv_depthwise2d(Tensor self, Tensor weight, int[2] kernel_size, Tensor? bias=None, int[2] stride=1, int[2] padding=0, int[2] dilation=1) -> Tensor
  matches_jit_signature: True
  python_module: nn

- func: thnn_conv_depthwise2d_forward(Tensor self, Tensor weight, int[2] kernel_size, Tensor? bias, int[2] stride, int[2] padding, int[2] dilation, *, Tensor(a!) out) -> Tensor(a!)
  matches_jit_signature: True
  python_module: nn

- func: thnn_conv_depthwise2d_forward(Tensor self, Tensor weight, int[2] kernel_size, Tensor? bias, int[2] stride, int[2] padding, int[2] dilation) -> Tensor
  matches_jit_signature: True
  python_module: nn

- func: thnn_conv_depthwise2d_backward(Tensor grad_output, Tensor self, Tensor weight, int[2] kernel_size, int[2] stride, int[2] padding, int[2] dilation, *, Tensor?(a!) grad_input, Tensor?(b!) grad_weight) -> (Tensor(a!), Tensor(b!))
  matches_jit_signature: True
  python_module: nn

- func: thnn_conv_depthwise2d_backward(Tensor grad_output, Tensor self, Tensor weight, int[2] kernel_size, int[2] stride, int[2] padding, int[2] dilation, bool[2] output_mask) -> (Tensor grad_input, Tensor grad_weight)
  matches_jit_signature: True
  python_module: nn

- func: thnn_conv3d(Tensor self, Tensor weight, int[3] kernel_size, Tensor? bias=None, int[3] stride=1, int[3] padding=0, *, Tensor(a!) out) -> Tensor(a!)
  matches_jit_signature: True
  python_module: nn

- func: thnn_conv3d(Tensor self, Tensor weight, int[3] kernel_size, Tensor? bias=None, int[3] stride=1, int[3] padding=0) -> Tensor
  matches_jit_signature: True
  python_module: nn

- func: thnn_conv3d_forward(Tensor self, Tensor weight, int[3] kernel_size, Tensor? bias, int[3] stride, int[3] padding, *, Tensor(a!) output, Tensor(b!) finput, Tensor(c!) fgrad_input) -> (Tensor(a!), Tensor(b!), Tensor(c!))
  matches_jit_signature: True
  python_module: nn

- func: thnn_conv3d_forward(Tensor self, Tensor weight, int[3] kernel_size, Tensor? bias, int[3] stride, int[3] padding) -> (Tensor output, Tensor finput, Tensor fgrad_input)
  matches_jit_signature: True
  python_module: nn

- func: thnn_conv3d_backward(Tensor grad_output, Tensor self, Tensor weight, int[3] kernel_size, int[3] stride, int[3] padding, Tensor finput, Tensor fgrad_input, *, Tensor?(a!) grad_input, Tensor?(b!) grad_weight, Tensor?(c!) grad_bias) -> (Tensor(a!), Tensor(b!), Tensor(c!))
  matches_jit_signature: True
  python_module: nn

- func: thnn_conv3d_backward(Tensor grad_output, Tensor self, Tensor weight, int[3] kernel_size, int[3] stride, int[3] padding, Tensor finput, Tensor fgrad_input, bool[3] output_mask) -> (Tensor grad_input, Tensor grad_weight, Tensor grad_bias)
  matches_jit_signature: True
  python_module: nn

- func: thnn_conv_dilated2d(Tensor self, Tensor weight, int[2] kernel_size, Tensor? bias=None, int[2] stride=1, int[2] padding=0, int[2] dilation=1, *, Tensor(a!) out) -> Tensor(a!)
  matches_jit_signature: True
  python_module: nn

- func: thnn_conv_dilated2d(Tensor self, Tensor weight, int[2] kernel_size, Tensor? bias=None, int[2] stride=1, int[2] padding=0, int[2] dilation=1) -> Tensor
  matches_jit_signature: True
  python_module: nn

- func: thnn_conv_dilated2d_forward(Tensor self, Tensor weight, int[2] kernel_size, Tensor? bias, int[2] stride, int[2] padding, int[2] dilation, *, Tensor(a!) output, Tensor(b!) columns, Tensor(c!) ones) -> (Tensor(a!), Tensor(b!), Tensor(c!))
  matches_jit_signature: True
  python_module: nn

- func: thnn_conv_dilated2d_forward(Tensor self, Tensor weight, int[2] kernel_size, Tensor? bias, int[2] stride, int[2] padding, int[2] dilation) -> (Tensor output, Tensor columns, Tensor ones)
  matches_jit_signature: True
  python_module: nn

- func: thnn_conv_dilated2d_backward(Tensor grad_output, Tensor self, Tensor weight, int[2] kernel_size, int[2] stride, int[2] padding, int[2] dilation, Tensor columns, Tensor ones, *, Tensor?(a!) grad_input, Tensor?(b!) grad_weight, Tensor?(c!) grad_bias) -> (Tensor(a!), Tensor(b!), Tensor(c!))
  matches_jit_signature: True
  python_module: nn

- func: thnn_conv_dilated2d_backward(Tensor grad_output, Tensor self, Tensor weight, int[2] kernel_size, int[2] stride, int[2] padding, int[2] dilation, Tensor columns, Tensor ones, bool[3] output_mask) -> (Tensor grad_input, Tensor grad_weight, Tensor grad_bias)
  matches_jit_signature: True
  python_module: nn

- func: thnn_conv_dilated3d(Tensor self, Tensor weight, int[3] kernel_size, Tensor? bias=None, int[3] stride=1, int[3] padding=0, int[3] dilation=1, *, Tensor(a!) out) -> Tensor(a!)
  matches_jit_signature: True
  python_module: nn

- func: thnn_conv_dilated3d(Tensor self, Tensor weight, int[3] kernel_size, Tensor? bias=None, int[3] stride=1, int[3] padding=0, int[3] dilation=1) -> Tensor
  matches_jit_signature: True
  python_module: nn

- func: thnn_conv_dilated3d_forward(Tensor self, Tensor weight, int[3] kernel_size, Tensor? bias, int[3] stride, int[3] padding, int[3] dilation, *, Tensor(a!) output, Tensor(b!) columns, Tensor(c!) ones) -> (Tensor(a!), Tensor(b!), Tensor(c!))
  matches_jit_signature: True
  python_module: nn

- func: thnn_conv_dilated3d_forward(Tensor self, Tensor weight, int[3] kernel_size, Tensor? bias, int[3] stride, int[3] padding, int[3] dilation) -> (Tensor output, Tensor columns, Tensor ones)
  matches_jit_signature: True
  python_module: nn

- func: thnn_conv_dilated3d_backward(Tensor grad_output, Tensor self, Tensor weight, int[3] kernel_size, int[3] stride, int[3] padding, int[] dilation, Tensor columns, Tensor ones, *, Tensor?(a!) grad_input, Tensor?(b!) grad_weight, Tensor?(c!) grad_bias) -> (Tensor(a!), Tensor(b!), Tensor(c!))
  matches_jit_signature: True
  python_module: nn

- func: thnn_conv_dilated3d_backward(Tensor grad_output, Tensor self, Tensor weight, int[3] kernel_size, int[3] stride, int[3] padding, int[3] dilation, Tensor columns, Tensor ones, bool[3] output_mask) -> (Tensor grad_input, Tensor grad_weight, Tensor grad_bias)
  matches_jit_signature: True
  python_module: nn

- func: thnn_col2im(Tensor self, int[2] output_size, int[2] kernel_size, int[2] dilation, int[2] padding, int[2] stride) -> Tensor
  matches_jit_signature: True
  python_module: nn

- func: thnn_col2im_backward(Tensor grad_output, int[2] kernel_size, int[2] dilation, int[2] padding, int[2] stride) -> Tensor
  matches_jit_signature: True
  python_module: nn

- func: thnn_im2col(Tensor self, int[2] kernel_size, int[2] dilation, int[2] padding, int[2] stride) -> Tensor
  matches_jit_signature: True
  python_module: nn

- func: thnn_im2col_backward(Tensor grad_output, int[2] input_size, int[2] kernel_size, int[2] dilation, int[2] padding, int[2] stride) -> Tensor
  matches_jit_signature: True
  python_module: nn<|MERGE_RESOLUTION|>--- conflicted
+++ resolved
@@ -2428,17 +2428,6 @@
     CPU: unique_dim_cpu
     CUDA: unique_dim_cuda
 
-<<<<<<< HEAD
-=======
-# _unique_dim is deprecated and will be removed in the future. Please use unique_dim
-
-- func: _unique_dim(Tensor self, int dim, bool sorted=True, bool return_inverse=False) -> (Tensor, Tensor)
-  matches_jit_signature: True
-  variants: function
-  dispatch:
-    CPU: _unique_dim_cpu
-    CUDA: _unique_dim_cuda
-
 - func: unique_consecutive(Tensor self, bool return_inverse=False, bool return_counts=False, int? dim=None) -> (Tensor, Tensor, Tensor)
   matches_jit_signature: True
   variants: function
@@ -2453,7 +2442,6 @@
     CPU: unique_dim_consecutive_cpu
     CUDA: unique_dim_consecutive_cuda
 
->>>>>>> 60200c23
 # _unique and _unique_dim are fragile and modifying them easily cause internal break
 # the below operator is a temporary hack for adding return_counts support
 # Please don't rely on these two operators, they will be removed soon
