--- conflicted
+++ resolved
@@ -6,16 +6,7 @@
 
 import torch
 from torch._ops import ops
-<<<<<<< HEAD
 from torch.nn.modules.utils import _pair
-=======
-from torch._jit_internal import List
-
-def _extend_to_list(val, length=2):
-    if not isinstance(val, (tuple, list)):
-        val = [val] * length
-    return val
->>>>>>> 2ac9abf7
 
 relu = ops.quantized.relu
 add_relu = ops.quantized.add_relu
