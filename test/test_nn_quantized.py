--- conflicted
+++ resolved
@@ -170,12 +170,8 @@
         result_reference = qF.conv2d(qX, qw, bias=qb,
                                      scale=scale, zero_point=zero_point,
                                      stride=1, padding=0,
-<<<<<<< HEAD
-                                     dilation=1, groups=g, dtype=torch.quint8)
-=======
-                                     dilation=1, groups=g,
-                                     prepacked=False, dtype=torch.quint8).permute([0, 3, 1, 2])
->>>>>>> f112c522
+                                     dilation=1, groups=g, dtype=torch.quint8
+                                     )
 
         self.assertEqual(result_reference, result_under_test,
                          message="Tensors are not equal.")
