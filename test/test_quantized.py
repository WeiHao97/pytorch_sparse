from __future__ import absolute_import, division, print_function, unicode_literals

import numpy as np
import unittest

import torch
import torch.jit
import torch.nn.functional as F

from hypothesis import assume, given
from hypothesis import strategies as st
from hypothesis_utils import qtensor, array_shapes

from common_utils import TEST_WITH_UBSAN, TestCase, run_tests
from common_utils import skipIfNotRegistered
from common_utils import _quantize, _dequantize, _requantize


# Make sure we won't have overflows from vpmaddubsw instruction used in FBGEMM.
# On the current Intel x86 architecture, we need to utilize vpmaddubsw instruction
# for the 8-bit int multiplication. This instruction vertically multiplies each
# unsigned 8-bit integer from a with the corresponding signed 8-bit integer from
# b, producing intermediate signed 16-bit integers. This function modifies the
# weights to eliminate the overflow on the signed 16-bit integers.
def avoid_vpmaddubsw_overflow_linear(
    batch_size, input_channels, output_channels, X, X_min, X_max, W, W_min, W_max
):
    for i, j in np.ndindex((batch_size, output_channels)):
        for k in range(0, input_channels // 2 * 2, 2):
            x0 = X[i, k] - X_min
            x1 = X[i, k + 1] - X_min
            w0 = W[j, k] - 128 - W_min
            w1 = W[j, k + 1] - 128 - W_min
            if x0 * w0 + x1 * w1 < -(1 << 15):
                w1_adjusted = (-(1 << 15) - float(x0) * w0) / x1
                W[j, k + 1] = int(w1_adjusted) + 128 + W_min
            elif x0 * w0 + x1 * w1 > (1 << 15) - 1:
                w1_adjusted = ((1 << 15) - 1 - float(x0) * w0) / x1
                W[j, k + 1] = int(w1_adjusted) + 128 + W_min

    # Go through the same loop again to double check we don't have any overflow
    for i, j in np.ndindex((batch_size, output_channels)):
        for k in range(0, input_channels // 2 * 2, 2):
            x0 = X[i, k] - X_min
            x1 = X[i, k + 1] - X_min
            w0 = W[j, k] - 128 - W_min
            w1 = W[j, k + 1] - 128 - W_min
            assert -(1 << 15) <= x0 * w0 + x1 * w1 < (1 << 15)


# Reference quantized Linear operator
def qlinear_ref(X_q, X_scale, X_zp, W_q, W_scale, W_zp, b_q, Y_scale, Y_zp):
    row_offsets_ref = X_q.sum(axis=1).astype(np.int32).reshape((-1, 1))
    col_offsets_ref = W_q.sum(axis=1).astype(np.int32).reshape((1, -1))
    assert X_q.ndim == 2
    batch_size, input_channels = X_q.shape
    Prod_XqWq_ref = (
        np.matmul(X_q.astype(np.int32), W_q.astype(np.int32).T)
        - W_zp * row_offsets_ref
        - X_zp * col_offsets_ref
        + input_channels * X_zp * W_zp
    )
    Y_q_ref = _quantize(Prod_XqWq_ref + b_q, Y_scale / (X_scale * W_scale), Y_zp)
    return Y_q_ref


class TestQuantizedOps(TestCase):
    """Computes the output shape given pooling parameters."""
    def _pool_output_shape(self, input_size, kernel_size, padding, stride,
                           dilation, ceiling_mode=False):
        output_size = (
            (input_size + 2 * padding - dilation * (kernel_size - 1) - 1
             + (stride - 1 if ceiling_mode else 0)) / stride + 1)
        if (padding > 0 and
                ((output_size - 1) * stride >= input_size + padding)):
            output_size += 1
        return output_size

    """Tests the correctness of the quantized::relu op."""
    @given(Q=qtensor(shapes=array_shapes(1, 5, 1, 5)))
    def test_qrelu(self, Q):
        X, (scale, zero_point), (qmin, qmax), (torch_type, np_type) = Q
        relu = torch.ops.quantized.relu

        Y = X.copy()
        X = torch.from_numpy(X)

        qX = torch.quantize_linear(X, scale=scale, zero_point=zero_point,
                                   dtype=torch_type)
        qY_hat = relu(qX)

        Y[Y < 0] = 0
        qY = torch.quantize_linear(torch.from_numpy(Y), scale=scale, zero_point=zero_point, dtype=torch_type)
        self.assertEqual(qY.int_repr(), qY_hat.int_repr())

    """Tests the correctness of the add and add_relu op."""
    def test_qadd_relu_same_qparams(self):
        add_relu = torch.ops.quantized.add_relu
        add = torch.ops.quantized.add

        A = torch.arange(-25, 25, dtype=torch.float)
        B = torch.arange(-25, 25, dtype=torch.float)
        scale = 2.0
        zero_point = 127
        qA = torch.quantize_linear(A, scale=scale, zero_point=zero_point,
                                   dtype=torch.quint8)
        qB = torch.quantize_linear(B, scale=scale, zero_point=zero_point,
                                   dtype=torch.quint8)

        # Add ReLU ground truth
        C = (qA.dequantize() + qB.dequantize()).numpy()
        qC = _quantize(C, scale, zero_point)
        qC_hat = add(qA, qB, scale=scale, zero_point=zero_point)
        np.testing.assert_equal(qC, qC_hat.int_repr(),
                                "Quantized addition failed.")

        # Add + ReLU ground truth
        Crelu = C.copy()
        Crelu[C < 0] = 0
        qCrelu = _quantize(Crelu, scale, zero_point)
        qCrelu_hat = add_relu(qA, qB, scale=scale, zero_point=zero_point)
        np.testing.assert_equal(qCrelu, qCrelu_hat.int_repr(),
                                "Quantized addition with ReLU failed.")

    """Tests the correctness of the add and add_relu op."""
    def test_qadd_relu_different_qparams(self):
        add_relu = torch.ops.quantized.add_relu
        add = torch.ops.quantized.add

        A = torch.arange(-25, 25, dtype=torch.float)
        B = torch.arange(-25, 25, dtype=torch.float)
        scale_A = 3.0
        zero_point_A = 7
        scale_B = 5.0
        zero_point_B = 127

        scale_C = 0.5
        zero_point_C = 5

        qA = torch.quantize_linear(A, scale=scale_A, zero_point=zero_point_A,
                                   dtype=torch.quint8)
        qB = torch.quantize_linear(B, scale=scale_B, zero_point=zero_point_B,
                                   dtype=torch.quint8)

        # Add ground truth
        C = (qA.dequantize() + qB.dequantize()).numpy()
        qC = _quantize(C, scale_C, zero_point_C)
        qC_hat = add(qA, qB, scale=scale_C, zero_point=zero_point_C)
        np.testing.assert_equal(qC, qC_hat.int_repr(),
                                "Quantized addition failed.")

        # Add + ReLU ground truth
        Crelu = C.copy()
        Crelu[C < 0] = 0
        qCrelu = _quantize(Crelu, scale_C, zero_point_C)
        qCrelu_hat = add_relu(qA, qB, scale=scale_C, zero_point=zero_point_C)
        np.testing.assert_equal(qCrelu, qCrelu_hat.int_repr(),
                                "Quantized addition with ReLU failed.")

    """Tests max pool operation on quantized tensors."""
    @given(Q=qtensor(shapes=array_shapes(min_dims=3, max_dims=4,
                                         min_side=1, max_side=10)),
           kernel=st.sampled_from((3, 5, 7)),
           stride=st.integers(1, 2),
           dilation=st.integers(1, 2),
           padding=st.integers(0, 2))
    def test_max_pool2d(self, Q, kernel, stride, dilation, padding):
        import torch.nn.functional as F
        X, (scale, zero_point), (qmin, qmax), (torch_type, np_type) = Q

        # Check constraints
        assume(kernel // 2 >= padding)  # Kernel cannot be overhanging!
        iH, iW = X.shape[-2:]
        oH = self._pool_output_shape(iH, kernel, padding, stride, dilation)
        assume(oH > 0)
        oW = self._pool_output_shape(iW, kernel, padding, stride, dilation)
        assume(oW > 0)

        k = (kernel, kernel)
        s = (stride, stride)
        d = (dilation, dilation)
        p = (padding, padding)

        q_max_pool = torch.ops.quantized.max_pool2d

        a = torch.from_numpy(X)
        qa = torch.quantize_linear(a, scale=scale, zero_point=zero_point,
                                   dtype=torch_type)

        a_hat = qa.dequantize()
        a_pool = F.max_pool2d(a_hat, kernel_size=k, stride=s, padding=p,
                              dilation=d)

        qa_pool_hat = q_max_pool(qa, kernel_size=k, stride=s, padding=p,
                                 dilation=d)
        a_pool_hat = qa_pool_hat.dequantize()

        np.testing.assert_equal(a_pool.numpy(), a_pool_hat.numpy())

    """Tests quantize concatenation (both fused and not)."""
    @given(Q=qtensor(shapes=array_shapes(min_dims=3, max_dims=4,
                                         min_side=1, max_side=10)),
           num=st.integers(1, 4),
           axis=st.integers(1, 4),
           relu=st.booleans())
    def test_cat(self, Q, num, axis, relu):
        tensors_q = []
        tensors_ref = []
        X, (scale, zero_point), (qmin, qmax), (torch_type, np_type) = Q
        assume(axis < X.ndim)
        X = torch.from_numpy(X)
        new_shape = np.array(X.shape)
        new_shape[axis] = 0
        for idx in range(num):
            tensors_q.append(torch.quantize_linear(X, scale, zero_point,
                                                   torch_type))
            tensors_ref.append(X)
            new_shape[axis] += tensors_ref[-1].shape[axis]

        cat_ref = torch.cat(tensors_ref, axis=axis)
        cat_ref = torch.quantize_linear(cat_ref, scale, zero_point, torch_type)
        cat_ref = cat_ref.dequantize()

        if relu:
            cat_ref = F.relu(cat_ref)
            q_cat_op = torch.ops.quantized.cat_relu
            q_cat_out_op = torch.ops.quantized.cat_relu_out
        else:
            q_cat_op = torch.ops.quantized.cat
            q_cat_out_op = torch.ops.quantized.cat_out

        cat_q = q_cat_op(tensors_q, axis=axis, scale=scale,
                         zero_point=zero_point)
        cat_q = cat_q.dequantize()
        np.testing.assert_equal(cat_ref.numpy(), cat_q.numpy())

<<<<<<< HEAD
        cat_q_out = torch._empty_affine_quantized(
            list(new_shape), scale=scale,
            zero_point=zero_point, dtype=torch_type)
        q_cat_out_op(tensors_q, axis=axis, out=cat_q_out)
        cat_q_out = cat_q_out.dequantize()
        np.testing.assert_equal(cat_ref.numpy(), cat_q_out.numpy())

=======
        # Test the cat on per-channel quantized tensor.
        ch_axis = 1
        scales = torch.from_numpy(np.array([1.0] * X.shape[ch_axis]))
        zero_points = torch.from_numpy(np.array([0] * X.shape[ch_axis]))
        tensors_q[0] = torch.quantize_linear_per_channel(
            X, scales, zero_points, axis=[ch_axis], dtype=torch_type)
        with self.assertRaisesRegex(RuntimeError, "supported.*cat"):
            cat_q = q_cat_op(tensors_q, axis=axis, scale=scale,
                             zero_point=zero_point)
>>>>>>> 649ee755

@unittest.skipIf(
    TEST_WITH_UBSAN or not torch.fbgemm_is_cpu_supported(),
    " Quantized Linear requires FBGEMM. FBGEMM does not play"
    " well with UBSAN at the moment, so we skip the test if"
    " we are in a UBSAN environment.",
)
class TestQuantizedLinear(unittest.TestCase):
    """Tests the correctness of the quantized::fbgemm_linear op."""

    def test_qlinear(self):
        qlinear_prepack = torch.ops.quantized.fbgemm_linear_prepack
        qlinear = torch.ops.quantized.fbgemm_linear

        batch_size = 4
        input_channels = 16
        output_channels = 8

        X_scale = 1.5
        X_zp = 5
        X_value_min = 0
        X_value_max = 225
        X_q0 = np.round(
            np.random.rand(batch_size, input_channels) * (X_value_max - X_value_min)
            + X_value_min
        ).astype(np.uint8)

        W_scale = 0.4
        W_zp = 2
        W_value_min = -128
        W_value_max = 127
        W_q0 = np.round(
            np.random.rand(output_channels, input_channels)
            * (W_value_max - W_value_min)
            + W_value_min
        ).astype(np.int8)

        b_value_min = -10
        b_value_max = 10
        b_q0 = np.round(
            np.random.rand(output_channels) * (b_value_max - b_value_min) + b_value_min
        ).astype(np.int32)

        avoid_vpmaddubsw_overflow_linear(
            batch_size,
            input_channels,
            output_channels,
            X_q0,
            X_value_min,
            X_value_max,
            W_q0,
            W_value_min,
            W_value_max,
        )

        X = torch.from_numpy(_dequantize(X_q0, X_scale, X_zp)).to(dtype=torch.float)
        W = torch.from_numpy(_dequantize(W_q0, W_scale, W_zp)).to(dtype=torch.float)
        b = torch.from_numpy(_dequantize(b_q0, X_scale * W_scale, 0)).to(dtype=torch.float)

        X_q = torch.quantize_linear(X, scale=X_scale, zero_point=X_zp, dtype=torch.quint8)
        W_q = torch.quantize_linear(W, scale=W_scale, zero_point=W_zp, dtype=torch.qint8)
        b_q = torch.quantize_linear(b, scale=X_scale * W_scale, zero_point=0, dtype=torch.qint32)

        # Compare X_scale * W_scale * input_channels * X_value_max * W_value_max with
        # Y_scale * 255 (max for uint8).
        Y_scale = 125.1234
        Y_zp = 5

        # Reference quantized Linear operator
        Y_q_ref = qlinear_ref(X_q0, X_scale, X_zp, W_q0, W_scale, W_zp, b_q0, Y_scale, Y_zp)

        # Weight prepacking operator for quantized Linear
        W_prepack = qlinear_prepack(W_q)
        # Quantized Linear operator with prepacked weight
        Y_q = qlinear(X_q, W_prepack, b_q, Y_scale, Y_zp)

        # Y_q_ref_real = _dequantize(Y_q_ref, Y_scale, Y_zp)
        # Y_q_real = Y_q.dequantize()

        # Assert equal
        np.testing.assert_equal(Y_q_ref, Y_q.int_repr().numpy())

        # Reference quantized result from PyTorch Linear operator
        W_fp32 = W_q.dequantize().to(dtype=torch.float)
        X_fp32 = X_q.dequantize().to(dtype=torch.float)
        b_fp32 = b_q.dequantize().to(dtype=torch.float)
        Y_fp32_ref = F.linear(X_fp32, W_fp32, b_fp32)
        Y_q_ref2 = torch.quantize_linear(Y_fp32_ref, Y_scale, Y_zp, torch.quint8)

        # Assert equal
        np.testing.assert_equal(Y_q_ref2.int_repr().numpy(), Y_q.int_repr().numpy())


    """Tests the correctness of the quantized::fbgemm_linear_relu op."""
    def test_qlinear_relu(self):
        qlinear_prepack = torch.ops.quantized.fbgemm_linear_prepack
        qlinear_relu = torch.ops.quantized.fbgemm_linear_relu

        batch_size = 4
        input_channels = 16
        output_channels = 8

        X_scale = 1.5
        X_zp = 5
        X_value_min = 0
        X_value_max = 225
        X_q0 = np.round(
            np.random.rand(batch_size, input_channels) * (X_value_max - X_value_min)
            + X_value_min
        ).astype(np.uint8)

        W_scale = 0.4
        W_zp = 2
        W_value_min = -128
        W_value_max = 127
        W_q0 = np.round(
            np.random.rand(output_channels, input_channels)
            * (W_value_max - W_value_min)
            + W_value_min
        ).astype(np.int8)

        b_value_min = -10
        b_value_max = 10
        b_q0 = np.round(
            np.random.rand(output_channels) * (b_value_max - b_value_min) + b_value_min
        ).astype(np.int32)

        avoid_vpmaddubsw_overflow_linear(
            batch_size,
            input_channels,
            output_channels,
            X_q0,
            X_value_min,
            X_value_max,
            W_q0,
            W_value_min,
            W_value_max,
        )

        X = torch.from_numpy(_dequantize(X_q0, X_scale, X_zp)).to(dtype=torch.float)
        W = torch.from_numpy(_dequantize(W_q0, W_scale, W_zp)).to(dtype=torch.float)
        b = torch.from_numpy(_dequantize(b_q0, X_scale * W_scale, 0)).to(dtype=torch.float)

        X_q = torch.quantize_linear(X, scale=X_scale, zero_point=X_zp, dtype=torch.quint8)
        W_q = torch.quantize_linear(W, scale=W_scale, zero_point=W_zp, dtype=torch.qint8)
        b_q = torch.quantize_linear(b, scale=X_scale * W_scale, zero_point=0, dtype=torch.qint32)

        # Compare X_scale * W_scale * input_channels * X_value_max * W_value_max with
        # Y_scale * 255 (max for uint8).
        Y_scale = 125.1234
        Y_zp = 5

        # Reference quantized Linear operator
        Y_q_ref = qlinear_ref(X_q0, X_scale, X_zp, W_q0, W_scale, W_zp, b_q0, Y_scale, Y_zp)
        Y_q_ref[Y_q_ref < Y_zp] = Y_zp

        # Weight prepacking operator for quantized Linear
        W_prepack = qlinear_prepack(W_q)
        # Quantized Linear operator with prepacked weight
        Y_q = qlinear_relu(X_q, W_prepack, b_q, Y_scale, Y_zp)

        # Y_q_ref_real = _dequantize(Y_q_ref, Y_scale, Y_zp)
        # Y_q_real = Y_q.dequantize()

        # Assert equal
        np.testing.assert_equal(Y_q_ref, Y_q.int_repr().numpy())

        # Reference quantized result from PyTorch Linear operator
        W_fp32 = W_q.dequantize().to(dtype=torch.float)
        X_fp32 = X_q.dequantize().to(dtype=torch.float)
        b_fp32 = b_q.dequantize().to(dtype=torch.float)
        Y_fp32_ref = F.linear(X_fp32, W_fp32, b_fp32)
        Y_fp32_ref[Y_fp32_ref < 0.0] = 0.0
        Y_q_ref2 = torch.quantize_linear(Y_fp32_ref, Y_scale, Y_zp, torch.quint8)

        # Assert equal
        np.testing.assert_equal(Y_q_ref2.int_repr().numpy(), Y_q.int_repr().numpy())

    """Tests the correctness of the quantized::fbgemm_linear_unpack op."""
    @given(Q=qtensor(shapes=array_shapes(2, 2,), dtypes=((torch.qint8, np.int8, None),)))
    def test_qlinear_unpack(self, Q):
        W, (W_scale, W_zp), (qmin, qmax), (torch_type, np_type) = Q
        qlinear_prepack = torch.ops.quantized.fbgemm_linear_prepack
        qlinear_unpack = torch.ops.quantized.fbgemm_linear_unpack

        W = torch.from_numpy(W)
        W_q = torch.quantize_linear(W, scale=W_scale, zero_point=W_zp, dtype=torch_type)

        # Weight prepacking operator for quantized Linear
        W_prepack = qlinear_prepack(W_q)
        # Weight unpack operator for quantized Linear (Used for serialization)
        W_q_origin = qlinear_unpack(W_prepack)

        # Assert equal
        np.testing.assert_equal(W_q.int_repr(), W_q_origin.int_repr().numpy())
        np.testing.assert_equal(W_q.q_scale(), W_q_origin.q_scale())
        np.testing.assert_equal(W_q.q_zero_point(), W_q_origin.q_zero_point())


@unittest.skipIf(
    TEST_WITH_UBSAN or not torch.fbgemm_is_cpu_supported(),
    " Quantized convolution requires FBGEMM. FBGEMM does not play"
    " well with UBSAN at the moment, so we skip the test if"
    " we are in a UBSAN environment.",
)
class TestQuantizedConv(unittest.TestCase):
    """Tests the correctness of quantized convolution op."""
    @given(
        batch_size=st.integers(1, 3),
        input_channels_per_group=st.sampled_from([2, 4, 5, 8, 16, 32]),
        height=st.integers(10, 16),
        width=st.integers(7, 14),
        output_channels_per_group=st.sampled_from([2, 4, 5, 8, 16, 32]),
        groups=st.integers(1, 3),
        kernel_h=st.integers(1, 7),
        kernel_w=st.integers(1, 7),
        stride_h=st.integers(1, 2),
        stride_w=st.integers(1, 2),
        pad_h=st.integers(0, 2),
        pad_w=st.integers(0, 2),
        dilation=st.integers(1, 1),
    )
    def test_qconv(
            self,
            batch_size,
            input_channels_per_group,
            height,
            width,
            output_channels_per_group,
            groups,
            kernel_h,
            kernel_w,
            stride_h,
            stride_w,
            pad_h,
            pad_w,
            dilation
    ):

        qconv = torch.ops.quantized.fbgemm_conv2d
        qconv_prepack = torch.ops.quantized.fbgemm_conv_prepack

        # C
        input_channels = input_channels_per_group * groups
        # K
        output_channels = output_channels_per_group * groups

        dilation_h = dilation_w = dilation

        # For testing, we use small values for weights and for activations so that no overflow occurs
        # in vpmaddubsw instruction. If the overflow occurs in qconv implementation and if there is no overflow
        # in reference we can't exactly match the results with reference.
        # Please see the comment in qconv implementation file (aten/src/ATen/native/quantized/cpu/qconv.cpp)
        # for more details.
        W_value_min = -5
        W_value_max = 5

        # the operator expects them in the format (output_channels, input_channels/groups, kernel_h, kernel_w)
        W_init = torch.from_numpy(
            np.random.randint(
                W_value_min,
                W_value_max,
                (output_channels, int(input_channels / groups), kernel_h, kernel_w)),
        )


        b_init = torch.from_numpy(np.random.randint(0, 10, (output_channels,)))

        # Existing floating point conv operator
        conv_op = torch.nn.Conv2d(
            input_channels,
            output_channels,
            (kernel_h, kernel_w),
            (stride_h, stride_w),
            (pad_h, pad_w),
            (dilation_h, dilation_w),
            groups,
        )

        # assign the weights
        conv_op.weight = torch.nn.Parameter(
            W_init.to(dtype=torch.float), requires_grad=False
        )
        conv_op.bias = torch.nn.Parameter(
            b_init.to(dtype=torch.float), requires_grad=False
        )

        X_value_min = 0
        X_value_max = 4
        X_init = torch.from_numpy(np.random.randint(
            X_value_min, X_value_max, (batch_size, input_channels, height, width)))

        # run on an input tensor
        result_ref = conv_op(X_init.to(dtype=torch.float))

        # reformat X_init and W_init in the required format by conv operator
        # NCHW -> NHWC
        X_NHWC = X_init.permute([0, 2, 3, 1]).contiguous()
        # K(C/G)RS -> KRS(C/G)
        W_KRSC = W_init.permute([0, 2, 3, 1]).contiguous()

        X_scale = 1.5
        # Currently only 0 as zero point is supported.
        X_zero_point = 0
        X = X_scale * (X_NHWC - X_zero_point).to(dtype=torch.float)

        W_scale = 2.5
        W_zero_point = 0
        W = W_scale * (W_KRSC - W_zero_point).to(dtype=torch.float)

        b = X_scale * W_scale * (b_init - 0).to(dtype=torch.float)

        X_q = torch.quantize_linear(X, scale=X_scale, zero_point=X_zero_point, dtype=torch.quint8)
        W_q = torch.quantize_linear(W, scale=W_scale, zero_point=W_zero_point, dtype=torch.qint8)
        b_q = torch.quantize_linear(b, scale=X_scale * W_scale, zero_point=0, dtype=torch.qint32)

        W_prepack = qconv_prepack(W_q, groups)
        Y_scale = 7.3
        Y_zero_point = 5

        Y_q = qconv(
            X_q,
            W_prepack,
            b_q,
            [stride_h, stride_w],  # stride
            [pad_h, pad_w],  # padding
            [dilation_h, dilation_w],  # dilation
            groups,  # groups
            Y_scale,
            Y_zero_point,
        )

        result_NHWK = result_ref.permute([0, 2, 3, 1])
        result_q = _requantize(
            result_NHWK.numpy(), X_scale * W_scale / Y_scale, Y_zero_point
        )

        # Make sure the results match
        np.testing.assert_equal(result_q, Y_q.int_repr().numpy())

    """Tests the correctness of the quantized::fbgemm_qconv_unpack op."""
    @given(Q=qtensor(shapes=array_shapes(4, 4,), dtypes=((torch.qint8, np.int8, 0),)))
    def test_qconv_unpack(self, Q):
        W, (W_scale, W_zp), (qmin, qmax), (torch_type, np_type) = Q
        qconv_prepack = torch.ops.quantized.fbgemm_conv_prepack
        qconv_unpack = torch.ops.quantized.fbgemm_conv_unpack

        # Orig tensor is assumed to be in K(C/G)RS format
        W = torch.from_numpy(W)
        # K(C/G)RS -> KRS(C/G)
        W_KRSC = W.permute([0, 2, 3, 1]).contiguous()
        W_q = torch.quantize_linear(W_KRSC, scale=W_scale, zero_point=W_zp, dtype=torch_type)

        # Pack weights using weight packing operator
        W_packed = qconv_prepack(W_q, 1)
        # Unpack weights weight unpacking operator (Used for serialization)
        W_unpacked = qconv_unpack(W_packed)

        # Assert equal
        np.testing.assert_equal(W_q.int_repr().numpy(), W_unpacked.int_repr().numpy())
        np.testing.assert_equal(W_q.q_scale(), W_unpacked.q_scale())
        np.testing.assert_equal(W_q.q_zero_point(), W_unpacked.q_zero_point())


if __name__ == "__main__":
    run_tests()<|MERGE_RESOLUTION|>--- conflicted
+++ resolved
@@ -234,7 +234,6 @@
         cat_q = cat_q.dequantize()
         np.testing.assert_equal(cat_ref.numpy(), cat_q.numpy())
 
-<<<<<<< HEAD
         cat_q_out = torch._empty_affine_quantized(
             list(new_shape), scale=scale,
             zero_point=zero_point, dtype=torch_type)
@@ -242,7 +241,6 @@
         cat_q_out = cat_q_out.dequantize()
         np.testing.assert_equal(cat_ref.numpy(), cat_q_out.numpy())
 
-=======
         # Test the cat on per-channel quantized tensor.
         ch_axis = 1
         scales = torch.from_numpy(np.array([1.0] * X.shape[ch_axis]))
@@ -252,7 +250,7 @@
         with self.assertRaisesRegex(RuntimeError, "supported.*cat"):
             cat_q = q_cat_op(tensors_q, axis=axis, scale=scale,
                              zero_point=zero_point)
->>>>>>> 649ee755
+
 
 @unittest.skipIf(
     TEST_WITH_UBSAN or not torch.fbgemm_is_cpu_supported(),
