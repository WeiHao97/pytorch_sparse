from __future__ import absolute_import, division, print_function, unicode_literals

import numpy as np
import unittest

import torch
import torch.jit
import torch.nn.functional as F

from hypothesis import assume, given
from hypothesis import strategies as st
import hypothesis_utils as hu

from common_utils import TEST_WITH_UBSAN, TestCase, run_tests, IS_WINDOWS
from common_quantized import _quantize, _dequantize, _requantize


# Make sure we won't have overflows from vpmaddubsw instruction used in FBGEMM.
# On the current Intel x86 architecture, we need to utilize vpmaddubsw instruction
# for the 8-bit int multiplication. This instruction vertically multiplies each
# unsigned 8-bit integer from a with the corresponding signed 8-bit integer from
# b, producing intermediate signed 16-bit integers. This function modifies the
# weights to eliminate the overflow on the signed 16-bit integers.
def avoid_vpmaddubsw_overflow_linear(
    batch_size, input_channels, output_channels, X, X_min, X_max, W, W_min, W_max
):
    for i, j in np.ndindex((batch_size, output_channels)):
        for k in range(0, input_channels // 2 * 2, 2):
            x0 = X[i, k] - X_min
            x1 = X[i, k + 1] - X_min
            w0 = W[j, k] - 128 - W_min
            w1 = W[j, k + 1] - 128 - W_min
            if x0 * w0 + x1 * w1 < -(1 << 15):
                w1_adjusted = (-(1 << 15) - float(x0) * w0) / x1
                W[j, k + 1] = int(w1_adjusted) + 128 + W_min
            elif x0 * w0 + x1 * w1 > (1 << 15) - 1:
                w1_adjusted = ((1 << 15) - 1 - float(x0) * w0) / x1
                W[j, k + 1] = int(w1_adjusted) + 128 + W_min

    # Go through the same loop again to double check we don't have any overflow
    for i, j in np.ndindex((batch_size, output_channels)):
        for k in range(0, input_channels // 2 * 2, 2):
            x0 = X[i, k] - X_min
            x1 = X[i, k + 1] - X_min
            w0 = W[j, k] - 128 - W_min
            w1 = W[j, k + 1] - 128 - W_min
            assert -(1 << 15) <= x0 * w0 + x1 * w1 < (1 << 15)


# Reference quantized Linear operator
def qlinear_ref(X_q, X_scale, X_zp, W_q, W_scale, W_zp, b_q, Y_scale, Y_zp):
    X_q = np.reshape(X_q, (-1, X_q.shape[X_q.ndim - 1]))
    row_offsets_ref = X_q.sum(axis=1).astype(np.int32).reshape((-1, 1))
    col_offsets_ref = W_q.sum(axis=1).astype(np.int32).reshape((1, -1))
    assert X_q.ndim == 2
    batch_size, input_channels = X_q.shape
    Prod_XqWq_ref = (
        np.matmul(X_q.astype(np.int32), W_q.astype(np.int32).T)
        - W_zp * row_offsets_ref
        - X_zp * col_offsets_ref
        + input_channels * X_zp * W_zp
    )
    if b_q is not None:
        Prod_XqWq_ref += b_q
    Y_q_ref = _quantize(Prod_XqWq_ref, Y_scale / (X_scale * W_scale), Y_zp)
    return Y_q_ref


class TestQuantizedOps(TestCase):
    """Computes the output shape given pooling parameters."""
    def _pool_output_shape(self, input_size, kernel_size, padding, stride,
                           dilation, ceiling_mode=False):
        output_size = (
            (input_size + 2 * padding - dilation * (kernel_size - 1) - 1
             + (stride - 1 if ceiling_mode else 0)) / stride + 1)
        if (padding > 0 and
                ((output_size - 1) * stride >= input_size + padding)):
            output_size += 1
        return output_size

    """Tests the correctness of the quantized::relu op."""
    @given(X=hu.tensor(shapes=hu.array_shapes(1, 5, 1, 5)),
           qparams=hu.qparams())
    def test_qrelu(self, X, qparams):
        hu.assume_not_overflowing(X, qparams)
        (scale, zero_point), (qmin, qmax), torch_type = qparams
        relu = torch.ops.quantized.relu

        Y = X.copy()
        X = torch.from_numpy(X)

        qX = torch.quantize_linear(X, scale=scale, zero_point=zero_point,
                                   dtype=torch_type)
        qY_hat = relu(qX)

        Y[Y < 0] = 0
        qY_ref = torch.quantize_linear(torch.from_numpy(Y), scale=scale,
                                       zero_point=zero_point, dtype=torch_type)
        self.assertEqual(qY_ref, qY_hat)

    """Tests the correctness of the add and add_relu op."""
    def test_qadd_relu_same_qparams(self):
        add_relu = torch.ops.quantized.add_relu
        add = torch.ops.quantized.add

        A = torch.arange(-25, 25, dtype=torch.float)
        B = torch.arange(-25, 25, dtype=torch.float)
        scale = 2.0
        zero_point = 127
        qA = torch.quantize_linear(A, scale=scale, zero_point=zero_point,
                                   dtype=torch.quint8)
        qB = torch.quantize_linear(B, scale=scale, zero_point=zero_point,
                                   dtype=torch.quint8)

        # Add ReLU ground truth
        C = (qA.dequantize() + qB.dequantize()).numpy()
        qC = _quantize(C, scale, zero_point)
        qC_hat = add(qA, qB, scale=scale, zero_point=zero_point)
        np.testing.assert_equal(qC, qC_hat.int_repr(),
                                "Quantized addition failed.")

        # Add + ReLU ground truth
        Crelu = C.copy()
        Crelu[C < 0] = 0
        qCrelu = _quantize(Crelu, scale, zero_point)
        qCrelu_hat = add_relu(qA, qB, scale=scale, zero_point=zero_point)
        np.testing.assert_equal(qCrelu, qCrelu_hat.int_repr(),
                                "Quantized addition with ReLU failed.")

    """Tests the correctness of the add and add_relu op."""
    def test_qadd_relu_different_qparams(self):
        add_relu = torch.ops.quantized.add_relu
        add = torch.ops.quantized.add

        A = torch.arange(-25, 25, dtype=torch.float)
        B = torch.arange(-25, 25, dtype=torch.float)
        scale_A = 3.0
        zero_point_A = 7
        scale_B = 5.0
        zero_point_B = 127

        scale_C = 0.5
        zero_point_C = 5

        qA = torch.quantize_linear(A, scale=scale_A, zero_point=zero_point_A,
                                   dtype=torch.quint8)
        qB = torch.quantize_linear(B, scale=scale_B, zero_point=zero_point_B,
                                   dtype=torch.quint8)

        # Add ground truth
        C = (qA.dequantize() + qB.dequantize()).numpy()
        qC = _quantize(C, scale_C, zero_point_C)
        qC_hat = add(qA, qB, scale=scale_C, zero_point=zero_point_C)
        np.testing.assert_equal(qC, qC_hat.int_repr(),
                                "Quantized addition failed.")

        # Add + ReLU ground truth
        Crelu = C.copy()
        Crelu[C < 0] = 0
        qCrelu = _quantize(Crelu, scale_C, zero_point_C)
        qCrelu_hat = add_relu(qA, qB, scale=scale_C, zero_point=zero_point_C)
        np.testing.assert_equal(qCrelu, qCrelu_hat.int_repr(),
                                "Quantized addition with ReLU failed.")

    """Tests max pool operation on quantized tensors."""
    @given(X=hu.tensor(shapes=hu.array_shapes(min_dims=3, max_dims=4,
                                              min_side=1, max_side=10)),
           qparams=hu.qparams(),
           kernel=st.sampled_from((3, 5, 7)),
           stride=st.integers(1, 2),
           dilation=st.integers(1, 2),
           padding=st.integers(0, 2))
    def test_max_pool2d(self, X, qparams, kernel, stride, dilation, padding):
        (scale, zero_point), (qmin, qmax), torch_type = qparams
        # Check constraints
        assume(kernel // 2 >= padding)  # Kernel cannot be overhanging!
        iH, iW = X.shape[-2:]
        oH = self._pool_output_shape(iH, kernel, padding, stride, dilation)
        assume(oH > 0)
        oW = self._pool_output_shape(iW, kernel, padding, stride, dilation)
        assume(oW > 0)

        k = (kernel, kernel)
        s = (stride, stride)
        d = (dilation, dilation)
        p = (padding, padding)

        q_max_pool = torch.ops.quantized.max_pool2d

        a = torch.from_numpy(X)
        qa = torch.quantize_linear(a, scale=scale, zero_point=zero_point,
                                   dtype=torch_type)

        a_hat = qa.dequantize()
        a_pool = F.max_pool2d(a_hat, kernel_size=k, stride=s, padding=p,
                              dilation=d)

        qa_pool_hat = q_max_pool(qa, kernel_size=k, stride=s, padding=p,
                                 dilation=d)
        a_pool_hat = qa_pool_hat.dequantize()

<<<<<<< HEAD
        np.testing.assert_equal(a_pool.numpy(), a_pool_hat.numpy())

    """Tests quantize concatenation (both fused and not)."""
    @given(Q=qtensor(shapes=array_shapes(min_dims=3, max_dims=4,
                                         min_side=1, max_side=10)),
           num=st.integers(1, 4),
           axis=st.integers(1, 4),
           relu=st.booleans())
    def test_cat(self, Q, num, axis, relu):
        tensors_q = []
        tensors_ref = []
        X, (scale, zero_point), (qmin, qmax), (torch_type, np_type) = Q
        assume(axis < X.ndim)
        X = torch.from_numpy(X)
        for idx in range(num):
            tensors_q.append(torch.quantize_linear(X, scale, zero_point,
                                                   torch_type))
            tensors_ref.append(X)

        cat_ref = torch.cat(tensors_ref, axis=axis)
        cat_ref = torch.quantize_linear(cat_ref, scale, zero_point, torch_type)
        cat_ref = cat_ref.dequantize()

        if relu:
            cat_ref = F.relu(cat_ref)
            q_cat_op = torch.ops.quantized.cat_relu
        else:
            q_cat_op = torch.ops.quantized.cat
        cat_q = q_cat_op(tensors_q, axis=axis, scale=scale,
                         zero_point=zero_point)
        cat_q = cat_q.dequantize()

        np.testing.assert_equal(cat_ref.numpy(), cat_q.numpy())

        # Test the cat on per-channel quantized tensor.
        ch_axis = 1
        scales = torch.from_numpy(np.array([1.0] * X.shape[ch_axis]))
        zero_points = torch.from_numpy(np.array([0] * X.shape[ch_axis]))
        tensors_q[0] = torch.quantize_linear_per_channel(
            X, scales, zero_points, axis=[ch_axis], dtype=torch_type)
        with self.assertRaisesRegex(RuntimeError, "supported.*cat"):
            cat_q = q_cat_op(tensors_q, axis=axis, scale=scale,
                             zero_point=zero_point)
=======
>>>>>>> c48cae1c

@unittest.skipIf(
    TEST_WITH_UBSAN or not torch.fbgemm_is_cpu_supported(),
    " Quantized Linear requires FBGEMM. FBGEMM does not play"
    " well with UBSAN at the moment, so we skip the test if"
    " we are in a UBSAN environment.",
)
class TestQuantizedLinear(unittest.TestCase):
    """Tests the correctness of the quantized linear and linear_relu op."""
    @given(batch_size=st.integers(1, 4),
           input_channels=st.integers(16, 32),
           output_channels=st.integers(4, 8),
           use_bias=st.booleans(),
           use_relu=st.booleans())
    def test_qlinear(self, batch_size, input_channels, output_channels, use_bias, use_relu):
        qlinear_prepack = torch.ops.quantized.fbgemm_linear_prepack
        if use_relu:
            qlinear = torch.ops.quantized.fbgemm_linear_relu
        else:
            qlinear = torch.ops.quantized.fbgemm_linear

        X_scale = 1.5
        X_zp = 5
        X_value_min = 0
        X_value_max = 225
        X_q0 = np.round(
            np.random.rand(batch_size, input_channels) * (X_value_max - X_value_min)
            + X_value_min
        ).astype(np.uint8)

        W_scale = 0.4
        W_zp = 2
        W_value_min = -128
        W_value_max = 127
        W_q0 = np.round(
            np.random.rand(output_channels, input_channels)
            * (W_value_max - W_value_min)
            + W_value_min
        ).astype(np.int8)

        b_value_min = -10
        b_value_max = 10
        b_q0 = np.round(
            np.random.rand(output_channels) * (b_value_max - b_value_min) + b_value_min
        ).astype(np.int32) if use_bias else None

        avoid_vpmaddubsw_overflow_linear(
            batch_size,
            input_channels,
            output_channels,
            X_q0,
            X_value_min,
            X_value_max,
            W_q0,
            W_value_min,
            W_value_max,
        )

        X = torch.from_numpy(_dequantize(X_q0, X_scale, X_zp)).to(dtype=torch.float)
        W = torch.from_numpy(_dequantize(W_q0, W_scale, W_zp)).to(dtype=torch.float)
        b = torch.from_numpy(_dequantize(b_q0, X_scale * W_scale, 0)).to(dtype=torch.float) if use_bias else None

        X_q = torch.quantize_linear(X, scale=X_scale, zero_point=X_zp, dtype=torch.quint8)
        W_q = torch.quantize_linear(W, scale=W_scale, zero_point=W_zp, dtype=torch.qint8)
        b_q = torch.quantize_linear(b, scale=X_scale * W_scale, zero_point=0, dtype=torch.qint32) if use_bias else None

        # Compare X_scale * W_scale * input_channels * X_value_max * W_value_max with
        # Y_scale * 255 (max for uint8).
        Y_scale = 125.1234
        Y_zp = 5

        # Reference quantized Linear operator
        Y_q_ref = qlinear_ref(X_q0, X_scale, X_zp, W_q0, W_scale, W_zp, b_q0, Y_scale, Y_zp)
        if use_relu:
            Y_q_ref[Y_q_ref < Y_zp] = Y_zp

        # Weight prepacking operator for quantized Linear
        W_prepack = qlinear_prepack(W_q)
        # Quantized Linear operator with prepacked weight
        Y_q = qlinear(X_q, W_prepack, b_q, Y_scale, Y_zp)

        # Y_q_ref_real = _dequantize(Y_q_ref, Y_scale, Y_zp)
        # Y_q_real = Y_q.dequantize()

        # Assert equal
        np.testing.assert_equal(Y_q_ref, Y_q.int_repr().numpy())

        # Reference quantized result from PyTorch Linear operator
        W_fp32 = W_q.dequantize().to(dtype=torch.float)
        X_fp32 = X_q.dequantize().to(dtype=torch.float)
        b_fp32 = b_q.dequantize().to(dtype=torch.float) if use_bias else None
        Y_fp32_ref = F.linear(X_fp32, W_fp32, b_fp32)
        if use_relu:
            Y_fp32_ref[Y_fp32_ref < 0.0] = 0.0
        Y_q_ref2 = torch.quantize_linear(Y_fp32_ref, Y_scale, Y_zp, torch.quint8)

        # Assert equal
        np.testing.assert_equal(Y_q_ref2.int_repr().numpy(), Y_q.int_repr().numpy())

    """Tests the correctness of the quantized::fbgemm_linear_unpack op."""
    @given(W=hu.tensor(shapes=hu.array_shapes(2, 2,)),
           qparams=hu.qparams(dtypes=torch.qint8))
    def test_qlinear_unpack(self, W, qparams):
        hu.assume_not_overflowing(W, qparams)
        (W_scale, W_zp), (qmin, qmax), torch_type = qparams
        qlinear_prepack = torch.ops.quantized.fbgemm_linear_prepack
        qlinear_unpack = torch.ops.quantized.fbgemm_linear_unpack

        W = torch.from_numpy(W)
        W_q = torch.quantize_linear(W, scale=W_scale, zero_point=W_zp, dtype=torch_type)

        # Weight prepacking operator for quantized Linear
        W_prepack = qlinear_prepack(W_q)
        # Weight unpack operator for quantized Linear (Used for serialization)
        W_q_origin = qlinear_unpack(W_prepack)

        # Assert equal
        np.testing.assert_equal(W_q.int_repr(), W_q_origin.int_repr().numpy())
        np.testing.assert_equal(W_q.q_scale(), W_q_origin.q_scale())
        np.testing.assert_equal(W_q.q_zero_point(), W_q_origin.q_zero_point())


@unittest.skipIf(
    TEST_WITH_UBSAN or not torch.fbgemm_is_cpu_supported(),
    " Quantized convolution requires FBGEMM. FBGEMM does not play"
    " well with UBSAN at the moment, so we skip the test if"
    " we are in a UBSAN environment.",
)
class TestQuantizedConv(unittest.TestCase):
    """Tests the correctness of quantized convolution op."""
    @given(batch_size=st.integers(1, 3),
           input_channels_per_group=st.sampled_from([2, 4, 5, 8, 16, 32]),
           height=st.integers(10, 16),
           width=st.integers(7, 14),
           output_channels_per_group=st.sampled_from([2, 4, 5, 8, 16, 32]),
           groups=st.integers(1, 3),
           kernel_h=st.integers(1, 7),
           kernel_w=st.integers(1, 7),
           stride_h=st.integers(1, 2),
           stride_w=st.integers(1, 2),
           pad_h=st.integers(0, 2),
           pad_w=st.integers(0, 2),
           dilation=st.integers(1, 1),
           use_bias=st.booleans())
    def test_qconv(
            self,
            batch_size,
            input_channels_per_group,
            height,
            width,
            output_channels_per_group,
            groups,
            kernel_h,
            kernel_w,
            stride_h,
            stride_w,
            pad_h,
            pad_w,
            dilation,
            use_bias
    ):

        qconv = torch.ops.quantized.fbgemm_conv2d
        qconv_prepack = torch.ops.quantized.fbgemm_conv_prepack

        # C
        input_channels = input_channels_per_group * groups
        # K
        output_channels = output_channels_per_group * groups

        dilation_h = dilation_w = dilation

        # For testing, we use small values for weights and for activations so that no overflow occurs
        # in vpmaddubsw instruction. If the overflow occurs in qconv implementation and if there is no overflow
        # in reference we can't exactly match the results with reference.
        # Please see the comment in qconv implementation file (aten/src/ATen/native/quantized/cpu/qconv.cpp)
        # for more details.
        W_value_min = -5
        W_value_max = 5

        # the operator expects them in the format (output_channels, input_channels/groups, kernel_h, kernel_w)
        W_init = torch.from_numpy(
            np.random.randint(
                W_value_min,
                W_value_max,
                (output_channels, int(input_channels / groups), kernel_h, kernel_w)),
        )


        b_init = torch.from_numpy(np.random.randint(0, 10, (output_channels,)))

        # Existing floating point conv operator
        conv_op = torch.nn.Conv2d(
            input_channels,
            output_channels,
            (kernel_h, kernel_w),
            (stride_h, stride_w),
            (pad_h, pad_w),
            (dilation_h, dilation_w),
            groups,
        )

        # assign the weights
        conv_op.weight = torch.nn.Parameter(
            W_init.to(dtype=torch.float), requires_grad=False
        )
        conv_op.bias = torch.nn.Parameter(
            b_init.to(dtype=torch.float), requires_grad=False
        ) if use_bias else None

        X_value_min = 0
        X_value_max = 4
        X_init = torch.from_numpy(np.random.randint(
            X_value_min, X_value_max, (batch_size, input_channels, height, width)))

        # run on an input tensor
        result_ref = conv_op(X_init.to(dtype=torch.float))

        # reformat X_init and W_init in the required format by conv operator
        # NCHW -> NHWC
        X_NHWC = X_init.permute([0, 2, 3, 1]).contiguous()
        # K(C/G)RS -> KRS(C/G)
        W_KRSC = W_init.permute([0, 2, 3, 1]).contiguous()

        X_scale = 1.5
        # Currently only 0 as zero point is supported.
        X_zero_point = 0
        X = X_scale * (X_NHWC - X_zero_point).to(dtype=torch.float)

        W_scale = 2.5
        W_zero_point = 0
        W = W_scale * (W_KRSC - W_zero_point).to(dtype=torch.float)

        b = X_scale * W_scale * (b_init - 0).to(dtype=torch.float)

        X_q = torch.quantize_linear(X, scale=X_scale, zero_point=X_zero_point, dtype=torch.quint8)
        W_q = torch.quantize_linear(W, scale=W_scale, zero_point=W_zero_point, dtype=torch.qint8)
        b_q = torch.quantize_linear(b, scale=X_scale * W_scale, zero_point=0, dtype=torch.qint32) if use_bias else None

        W_prepack = qconv_prepack(W_q, groups)
        Y_scale = 7.3
        Y_zero_point = 5

        Y_q = qconv(
            X_q,
            W_prepack,
            b_q,
            [stride_h, stride_w],  # stride
            [pad_h, pad_w],  # padding
            [dilation_h, dilation_w],  # dilation
            groups,  # groups
            Y_scale,
            Y_zero_point,
        )

        result_NHWK = result_ref.permute([0, 2, 3, 1])
        result_q = _requantize(
            result_NHWK.numpy(), X_scale * W_scale / Y_scale, Y_zero_point
        )

        # Make sure the results match
        np.testing.assert_equal(result_q, Y_q.int_repr().numpy())

    """Tests the correctness of the quantized::fbgemm_qconv_unpack op."""
    @given(W=hu.tensor(shapes=hu.array_shapes(4, 4,)),
           qparams=hu.qparams(dtypes=torch.qint8, zero_point_min=0,
                              zero_point_max=0))
    def test_qconv_unpack(self, W, qparams):
        hu.assume_not_overflowing(W, qparams)
        (W_scale, W_zp), (qmin, qmax), torch_type = qparams
        qconv_prepack = torch.ops.quantized.fbgemm_conv_prepack
        qconv_unpack = torch.ops.quantized.fbgemm_conv_unpack

        # Orig tensor is assumed to be in K(C/G)RS format
        W = torch.from_numpy(W)
        # K(C/G)RS -> KRS(C/G)
        W_KRSC = W.permute([0, 2, 3, 1]).contiguous()
        W_q = torch.quantize_linear(W_KRSC, scale=W_scale, zero_point=W_zp, dtype=torch_type)

        # Pack weights using weight packing operator
        W_packed = qconv_prepack(W_q, 1)
        # Unpack weights weight unpacking operator (Used for serialization)
        W_unpacked = qconv_unpack(W_packed)

        # Assert equal
        np.testing.assert_equal(W_q.int_repr().numpy(), W_unpacked.int_repr().numpy())
        np.testing.assert_equal(W_q.q_scale(), W_unpacked.q_scale())
        np.testing.assert_equal(W_q.q_zero_point(), W_unpacked.q_zero_point())

@unittest.skipIf(IS_WINDOWS, "QNNPACK has not been built for Windows")
@unittest.skipIf(TEST_WITH_UBSAN,
                 "QNNPACK does not play well with UBSAN at the moment,"
                 " so we skip the test if we are in a UBSAN environment.")
class TestQNNPackOps(TestCase):
    """Tests the correctness of the quantized::qnnpack_relu op."""
    @given(X=hu.tensor(shapes=hu.array_shapes(1, 5, 1, 5)),
           qparams=hu.qparams(dtypes=torch.quint8))
    def test_qnnpack_relu(self, X, qparams):
        hu.assume_not_overflowing(X, qparams)
        (scale, zero_point), (qmin, qmax), torch_type = qparams
        assume(0 == zero_point)
        relu = torch.ops.quantized.qnnpack_relu

        X = torch.from_numpy(X)
        Y = X.clone()

        qX = torch.quantize_linear(X, scale=scale, zero_point=zero_point, dtype=torch_type)
        qY_hat = relu(qX)

        Y[Y < 0] = 0
        qY = torch.quantize_linear(Y, scale=scale, zero_point=zero_point, dtype=torch_type)
        self.assertEqual(qY, qY_hat)

    """Tests the correctness of the quantized::qnnpack_linear op."""
    @given(output_channels=st.sampled_from([2, 4, 5, 8, 16, 32]),
           X=hu.tensor(shapes=hu.array_shapes(2, 3, 8, 15)),
           qparams=hu.qparams(dtypes=torch.quint8))
    def test_qnnpack_linear(self, output_channels, X, qparams):
        (X_scale, X_zp), (qmin, qmax), torch_type = qparams

        input_channels = X.shape[X.ndim - 1]

        input_rows = 1

        for x in range(X.ndim - 1):
            input_rows *= X.shape[x]

        qnnpack_linear = torch.ops.quantized.qnnpack_linear

        X_q0 = np.round(
            X * (qmin - qmax)
            + qmin
        ).astype(np.uint8)

        W_scale = 0.4
        W_zp = 0
        W_value_min = 0
        W_value_max = 255
        W_q0 = np.round(
            np.random.rand(output_channels, input_channels)
            * (W_value_max - W_value_min)
            + W_value_min
        ).astype(np.uint8)

        b_value_min = -10
        b_value_max = 10
        b_q0 = np.round(
            np.random.rand(output_channels) * (b_value_max - b_value_min) + b_value_min
        ).astype(np.int32)

        X_scale = 10
        X_zp = 0
        X = torch.from_numpy(_dequantize(X_q0, X_scale, X_zp)).to(dtype=torch.float)
        W = torch.from_numpy(_dequantize(W_q0, W_scale, W_zp)).to(dtype=torch.float)
        b = torch.from_numpy(_dequantize(b_q0, X_scale * W_scale, 0)).to(dtype=torch.float)

        X_q = torch.quantize_linear(X, scale=X_scale, zero_point=X_zp, dtype=torch.quint8)
        W_q = torch.quantize_linear(W, scale=W_scale, zero_point=W_zp, dtype=torch.quint8)
        b_q = torch.quantize_linear(b, scale=X_scale * W_scale, zero_point=0, dtype=torch.qint32)

        Y_scale = 5.4  # This makes sure that the max output value does not exceed 255.
        Y_zp = 0

        # Reference quantized Linear operator
        Y_q_ref = qlinear_ref(X_q0, X_scale, X_zp, W_q0, W_scale, W_zp, b_q0, Y_scale, Y_zp)
        Y_q_ref_float = _dequantize(Y_q_ref, Y_scale, Y_zp)

        # Quantized linear operator
        Y_q = qnnpack_linear(X_q, W_q, b_q, Y_scale, Y_zp)

        # Assert equal
        np.testing.assert_array_almost_equal(Y_q_ref_float, Y_q.dequantize().numpy(), decimal=4)

        # Reference quantized result from PyTorch Linear operator

        W_fp32 = W_q.dequantize().to(dtype=torch.float)
        X_fp32 = X_q.dequantize().to(dtype=torch.float)
        b_fp32 = b_q.dequantize().to(dtype=torch.float)
        Y_fp32_ref = F.linear(X_fp32, W_fp32, b_fp32)
        Y_fp32_ref = Y_fp32_ref.view(-1, output_channels)
        Y_q_ref2 = torch.quantize_linear(Y_fp32_ref, Y_scale, Y_zp, torch.quint8)

        # Assert equal
        np.testing.assert_array_almost_equal(Y_q_ref2.dequantize().numpy(), Y_q.dequantize().numpy(), decimal=4)

if __name__ == "__main__":
    run_tests()<|MERGE_RESOLUTION|>--- conflicted
+++ resolved
@@ -198,20 +198,19 @@
         qa_pool_hat = q_max_pool(qa, kernel_size=k, stride=s, padding=p,
                                  dilation=d)
         a_pool_hat = qa_pool_hat.dequantize()
-
-<<<<<<< HEAD
         np.testing.assert_equal(a_pool.numpy(), a_pool_hat.numpy())
 
     """Tests quantize concatenation (both fused and not)."""
-    @given(Q=qtensor(shapes=array_shapes(min_dims=3, max_dims=4,
-                                         min_side=1, max_side=10)),
+    @given(X=hu.tensor(shapes=hu.array_shapes(min_dims=3, max_dims=4,
+                                              min_side=1, max_side=10)),
+           qparams=hu.qparams(),
            num=st.integers(1, 4),
            axis=st.integers(1, 4),
            relu=st.booleans())
-    def test_cat(self, Q, num, axis, relu):
+    def test_cat(self, X, qparams, num, axis, relu):
         tensors_q = []
         tensors_ref = []
-        X, (scale, zero_point), (qmin, qmax), (torch_type, np_type) = Q
+        (scale, zero_point), (qmin, qmax), torch_type = qparams
         assume(axis < X.ndim)
         X = torch.from_numpy(X)
         for idx in range(num):
@@ -243,8 +242,7 @@
         with self.assertRaisesRegex(RuntimeError, "supported.*cat"):
             cat_q = q_cat_op(tensors_q, axis=axis, scale=scale,
                              zero_point=zero_point)
-=======
->>>>>>> c48cae1c
+
 
 @unittest.skipIf(
     TEST_WITH_UBSAN or not torch.fbgemm_is_cpu_supported(),
