from __future__ import absolute_import, division, print_function, unicode_literals
import torch
import torch.nn.quantized as nnq
from torch.quantization import QConfig, \
    default_qconfig, default_qat_qconfig, default_observer, default_weight_observer, \
    quantize, prepare, convert, prepare_qat, quantize_qat
from common_utils import run_tests
from common_quantization import QuantizationTestCase, SingleLayerLinearModel, \
    TwoLayerLinearModel, NestedModel, WrappedModel, ManualQuantModel, \
    ManualLinearQATModel, ManualConvLinearQATModel, test_only_eval_fn, test_only_train_fn

<<<<<<< HEAD
calib_data = [(torch.rand(20, 5, dtype=torch.float), torch.randint(0, 1, (20,), dtype=torch.long)) for _ in range(20)]
train_data = [(torch.rand(20, 5, dtype=torch.float), torch.randint(0, 1, (20,), dtype=torch.long)) for _ in range(20)]
img_data = [(torch.rand(20, 3, 10, 10, dtype=torch.float), torch.randint(0, 1, (20,), dtype=torch.long)) for _ in range(20)]
=======
>>>>>>> 58579884
class PostTrainingQuantTest(QuantizationTestCase):

    def test_single_layer(self):
        r"""Quantize SingleLayerLinearModel which has one Linear module, make sure it is swapped
        to nnq.Linear which is the quantized version of the module
        """
        model = SingleLayerLinearModel().eval()
        qconfig_dict = {
            '': default_qconfig
        }
        model = prepare(model, qconfig_dict)
        # Check if observers and quant/dequant nodes are inserted
        self.checkNoPrepModules(model)
        self.checkHasPrepModules(model.fc1)
        self.checkObservers(model)

        test_only_eval_fn(model, self.calib_data)
        convert(model)

        def checkQuantized(model):
            self.checkNoPrepModules(model)
            self.checkHasPrepModules(model.fc1)
            self.checkQuantizedLinear(model.fc1)
            test_only_eval_fn(model, self.calib_data)

        checkQuantized(model)

        # test one line API
        model = quantize(SingleLayerLinearModel().eval(), test_only_eval_fn, self.calib_data, qconfig_dict)
        checkQuantized(model)

    def test_two_layers(self):
        r"""TwoLayerLinearModel has two Linear modules but we only quantize the second one
        `fc2`, and `fc1`is not quantized
        """
        model = TwoLayerLinearModel().eval()
        qconfig_dict = {
            'fc2': default_qconfig
        }
        model = prepare(model, qconfig_dict)

        self.checkNoPrepModules(model)
        self.checkObservers(model)
        self.checkNoPrepModules(model.fc1)
        self.checkHasPrepModules(model.fc2)

        test_only_eval_fn(model, self.calib_data)
        convert(model)

        def checkQuantized(model):
            self.checkNoPrepModules(model)
            self.checkNoPrepModules(model.fc1)
            self.checkHasPrepModules(model.fc2)
            self.assertEqual(type(model.fc1), torch.nn.Linear)
            self.checkQuantizedLinear(model.fc2)
            test_only_eval_fn(model, self.calib_data)

        checkQuantized(model)

        # test one line API
        model = quantize(TwoLayerLinearModel().eval(), test_only_eval_fn, self.calib_data, qconfig_dict)
        checkQuantized(model)

    def test_nested1(self):
        r"""Test quantization for nested model, top level 'fc3' and
        'fc1' of submodule 'sub2', 'sub2.fc2' is not quantized
        """
        model = NestedModel().eval()
        qconfig_dict = {
            'fc3': default_qconfig,
            'sub2.fc1': default_qconfig
        }

        def checkPrepModules(model, before_calib=False):
            if before_calib:
                self.checkObservers(model)
            self.checkNoPrepModules(model)
            self.checkNoPrepModules(model.sub1)
            self.checkNoPrepModules(model.sub1.fc)
            self.checkNoPrepModules(model.sub1.relu)
            self.checkNoPrepModules(model.sub2)
            self.checkHasPrepModules(model.sub2.fc1)
            self.checkNoPrepModules(model.sub2.fc2)
            self.checkHasPrepModules(model.fc3)

        model = prepare(model, qconfig_dict)
        checkPrepModules(model, True)
        test_only_eval_fn(model, self.calib_data)
        convert(model)

        def checkQuantized(model):
            checkPrepModules(model)
            self.checkLinear(model.sub1.fc)
            self.checkQuantizedLinear(model.fc3)
            self.checkQuantizedLinear(model.sub2.fc1)
            self.checkLinear(model.sub2.fc2)
            test_only_eval_fn(model, self.calib_data)

        checkQuantized(model)

        # test one line API
        model = quantize(NestedModel().eval(), test_only_eval_fn, self.calib_data, qconfig_dict)
        checkQuantized(model)


    def test_nested2(self):
        r"""Another test case for quantized, we will quantize all submodules
        of submodule sub2, this will include redundant quant/dequant, to
        remove them we need to manually call QuantWrapper or insert
        QuantStub/DeQuantStub, see `test_quant_dequant_wrapper` and
        `test_manual`
        """
        model = NestedModel().eval()
        qconfig_dict = {
            'fc3': default_qconfig,
            'sub2': default_qconfig
        }
        model = prepare(model, qconfig_dict)

        def checkPrepModules(model, before_calib=False):
            if before_calib:
                self.checkObservers(model)
            self.checkNoPrepModules(model)
            self.checkNoPrepModules(model.sub1)
            self.checkNoPrepModules(model.sub1.fc)
            self.checkNoPrepModules(model.sub1.relu)
            self.checkNoPrepModules(model.sub2)
            self.checkHasPrepModules(model.sub2.fc1)
            self.checkHasPrepModules(model.sub2.fc2)
            self.checkHasPrepModules(model.fc3)

        checkPrepModules(model, True)

        test_only_eval_fn(model, self.calib_data)
        convert(model)

        def checkQuantized(model):
            checkPrepModules(model)
            self.checkLinear(model.sub1.fc)
            self.assertEqual(type(model.sub1.relu), torch.nn.ReLU)
            self.checkQuantizedLinear(model.sub2.fc1)
            self.checkQuantizedLinear(model.sub2.fc2)
            self.checkQuantizedLinear(model.fc3)
            test_only_eval_fn(model, self.calib_data)

        checkQuantized(model)

        # test one line API
        model = quantize(NestedModel().eval(), test_only_eval_fn, self.calib_data, qconfig_dict)
        checkQuantized(model)

    def test_nested3(self):
        r"""More complicated nested test case with child qconfig overrides
        parent qconfig
        """
        model = NestedModel().eval()
        custum_options = {
            'dtype': torch.quint8,
            'qscheme': torch.per_tensor_affine
        }
        custom_qconfig = QConfig(weight=default_weight_observer(),
                                 activation=default_observer(**custum_options))
        qconfig_dict = {
            'fc3': default_qconfig,
            'sub2': default_qconfig,
            'sub2.fc1': custom_qconfig
        }
        model = prepare(model, qconfig_dict)

        def checkPrepModules(model, before_calib=False):
            if before_calib:
                self.checkObservers(model)
            self.checkNoPrepModules(model)
            self.checkNoPrepModules(model.sub1)
            self.checkNoPrepModules(model.sub1.fc)
            self.checkNoPrepModules(model.sub1.relu)
            self.checkNoPrepModules(model.sub2)
            self.checkHasPrepModules(model.sub2.fc1)
            self.checkHasPrepModules(model.sub2.fc2)
            self.checkHasPrepModules(model.fc3)

        checkPrepModules(model, True)

        test_only_eval_fn(model, self.calib_data)
        convert(model)

        def checkQuantized(model):
            checkPrepModules(model)
            self.checkQuantizedLinear(model.sub2.fc1)
            self.checkQuantizedLinear(model.sub2.fc2)
            self.checkQuantizedLinear(model.fc3)
            test_only_eval_fn(model, self.calib_data)

        checkQuantized(model)

        # test one line API
        model = quantize(NestedModel().eval(), test_only_eval_fn, self.calib_data, qconfig_dict)
        checkQuantized(model)

    def test_quant_wrapper(self):
        r"""User need to modify the original code with QuantWrapper,
        and call the quantization utility functions.
        """
        model = WrappedModel().eval()

        # since we didn't provide qconfig_dict, the model is modified inplace
        # but we can do `model = prepare(model)` as well
        prepare(model)
        self.checkObservers(model)

        test_only_eval_fn(model, self.calib_data)
        convert(model)

        def checkQuantized(model):
            self.checkLinear(model.fc)
            self.checkQuantDequant(model.sub)
            self.assertEqual(type(model.sub.module.fc1), nnq.Linear)
            self.assertEqual(type(model.sub.module.fc2), nnq.Linear)
            self.assertEqual(type(model.sub.module.relu), nnq.ReLU)
            test_only_eval_fn(model, self.calib_data)

        checkQuantized(model)

        # test one line API
        model = quantize(WrappedModel().eval(), test_only_eval_fn, self.calib_data, {})
        checkQuantized(model)


    def test_manual(self):
        r"""User inserts QuantStub and DeQuantStub in model code
        and call the quantization utility functions.
        """
        model = ManualQuantModel().eval()
        # propagate the qconfig of parents to children, model is changed
        # inplace
        prepare(model)
        self.checkObservers(model)

        test_only_eval_fn(model, self.calib_data)
        convert(model)

        def checkQuantized(model):
            self.assertEqual(type(model.fc), nnq.Linear)
            test_only_eval_fn(model, self.calib_data)

        checkQuantized(model)

        # test one line API
        model = quantize(ManualQuantModel().eval(), test_only_eval_fn, self.calib_data)
        checkQuantized(model)

class QuantizationAwareTrainingTest(QuantizationTestCase):
    def test_manual(self):
        model = ManualLinearQATModel()
        model.qconfig = default_qat_qconfig

        model = prepare_qat(model)
        self.checkObservers(model)

        test_only_train_fn(model, self.train_data)
        convert(model)

        def checkQuantized(model):
            self.assertEqual(type(model.fc1), nnq.Linear)
            self.assertEqual(type(model.fc2), nnq.Linear)
            test_only_eval_fn(model, self.calib_data)

        model = ManualLinearQATModel()
        model.qconfig = default_qat_qconfig
        model = quantize_qat(model, test_only_train_fn, self.train_data)
        checkQuantized(model)

    def test_eval_only_fake_quant(self):
        r"""Using FakeQuant in evaluation only mode,
        this is useful for estimating accuracy loss when we quantize the
        network
        """
        model = ManualLinearQATModel()
        model.qconfig = default_qat_qconfig

        model = prepare_qat(model)
        self.checkObservers(model)

        model.eval()
        test_only_eval_fn(model, self.calib_data)

    def test_conv_linear(self):
        model = ManualConvLinearQATModel()
        model.qconfig = default_qat_qconfig

        model = prepare_qat(model)
        self.checkObservers(model)

        test_only_train_fn(model, img_data)
        convert(model)

        def checkQuantized(model):
            self.assertEqual(type(model.conv), nnq.Conv2d)
            self.assertEqual(type(model.fc1), nnq.Linear)
            self.assertEqual(type(model.fc2), nnq.Linear)
            test_only_eval_fn(model, img_data)

        checkQuantized(model)

        model = ManualConvLinearQATModel()
        model.qconfig = default_qat_qconfig
        model = quantize_qat(model, test_only_train_fn, img_data)
        checkQuantized(model)

if __name__ == '__main__':
    run_tests()<|MERGE_RESOLUTION|>--- conflicted
+++ resolved
@@ -9,12 +9,6 @@
     TwoLayerLinearModel, NestedModel, WrappedModel, ManualQuantModel, \
     ManualLinearQATModel, ManualConvLinearQATModel, test_only_eval_fn, test_only_train_fn
 
-<<<<<<< HEAD
-calib_data = [(torch.rand(20, 5, dtype=torch.float), torch.randint(0, 1, (20,), dtype=torch.long)) for _ in range(20)]
-train_data = [(torch.rand(20, 5, dtype=torch.float), torch.randint(0, 1, (20,), dtype=torch.long)) for _ in range(20)]
-img_data = [(torch.rand(20, 3, 10, 10, dtype=torch.float), torch.randint(0, 1, (20,), dtype=torch.long)) for _ in range(20)]
-=======
->>>>>>> 58579884
 class PostTrainingQuantTest(QuantizationTestCase):
 
     def test_single_layer(self):
@@ -308,20 +302,20 @@
         model = prepare_qat(model)
         self.checkObservers(model)
 
-        test_only_train_fn(model, img_data)
+        test_only_train_fn(model, self.img_data)
         convert(model)
 
         def checkQuantized(model):
             self.assertEqual(type(model.conv), nnq.Conv2d)
             self.assertEqual(type(model.fc1), nnq.Linear)
             self.assertEqual(type(model.fc2), nnq.Linear)
-            test_only_eval_fn(model, img_data)
+            test_only_eval_fn(model, self.img_data)
 
         checkQuantized(model)
 
         model = ManualConvLinearQATModel()
         model.qconfig = default_qat_qconfig
-        model = quantize_qat(model, test_only_train_fn, img_data)
+        model = quantize_qat(model, test_only_train_fn, self.img_data)
         checkQuantized(model)
 
 if __name__ == '__main__':
