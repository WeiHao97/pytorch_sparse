#include <torch/extension.h>

#include <c10/core/Allocator.h>
#include <ATen/CPUGenerator.h>
#include <ATen/DeviceGuard.h>
#include <ATen/NativeFunctions.h>
#include <ATen/Utils.h>
#include <ATen/WrapDimUtils.h>
#include <c10/util/Half.h>
#include <c10/core/TensorImpl.h>
#include <c10/core/UndefinedTensorImpl.h>
#include <c10/util/Optional.h>
#include <ATen/core/ATenDispatch.h>

#include <cstddef>
#include <functional>
#include <memory>
#include <utility>

#include <ATen/Config.h>

namespace at {

<<<<<<< HEAD
struct ComplexCPUType : public at::CPUTypeDefault {
  ComplexCPUType()
      : CPUTypeDefault(
            ComplexCPUTensorId(),
            /*is_variable=*/false,
            /*is_undefined=*/false) {}

  Backend backend() const override;
  const char* toString() const override;
  TypeID ID() const override;

  static Tensor empty(IntArrayRef size, const TensorOptions & options) {
    AT_ASSERT(options.device().is_cpu());
=======
static Tensor empty_complex(IntArrayRef size, const TensorOptions & options, c10::optional<c10::MemoryFormat> optional_memory_format) {
  TORCH_CHECK(!optional_memory_format.has_value(), "memory format is not supported")
  AT_ASSERT(options.device().is_cpu());
>>>>>>> 869ce894

  for (auto x: size) {
    TORCH_CHECK(x >= 0, "Trying to create tensor using size with negative dimension: ", size);
  }
  auto* allocator = at::getCPUAllocator();
  int64_t nelements = at::prod_intlist(size);
  auto dtype = options.dtype();
  auto storage_impl = c10::make_intrusive<StorageImpl>(
      dtype,
      nelements,
      allocator->allocate(nelements * dtype.itemsize()),
      allocator,
      /*resizable=*/true);

  auto tensor = detail::make_tensor<TensorImpl>(storage_impl, at::ComplexCPUTensorId());
  // Default TensorImpl has size [0]
  if (size.size() != 1 || size[0] != 0) {
    tensor.unsafeGetTensorImpl()->set_sizes_contiguous(size);
  }
  return tensor;
}

static auto& complex_empty_registration = globalATenDispatch().registerOp(
    Backend::ComplexCPU,
    "aten::empty(int[] size, *, ScalarType? dtype=None, Layout? layout=None, Device? device=None, bool? pin_memory=None, MemoryFormat? memory_format=None) -> Tensor",
    &empty_complex);

}

<<<<<<< HEAD
static auto& complex_empty_registration = globalATenDispatch()
  .registerOp(Backend::ComplexCPU, "aten::empty(int[] size, *, ScalarType? dtype=None, Layout? layout=None, Device? device=None, bool? pin_memory=None) -> Tensor", &ComplexCPUType::empty);

REGISTER_COMPLEX_HOOKS(ComplexHooks);

} // namespace at

=======
>>>>>>> 869ce894
PYBIND11_MODULE(TORCH_EXTENSION_NAME, m) { }<|MERGE_RESOLUTION|>--- conflicted
+++ resolved
@@ -21,25 +21,9 @@
 
 namespace at {
 
-<<<<<<< HEAD
-struct ComplexCPUType : public at::CPUTypeDefault {
-  ComplexCPUType()
-      : CPUTypeDefault(
-            ComplexCPUTensorId(),
-            /*is_variable=*/false,
-            /*is_undefined=*/false) {}
-
-  Backend backend() const override;
-  const char* toString() const override;
-  TypeID ID() const override;
-
-  static Tensor empty(IntArrayRef size, const TensorOptions & options) {
-    AT_ASSERT(options.device().is_cpu());
-=======
 static Tensor empty_complex(IntArrayRef size, const TensorOptions & options, c10::optional<c10::MemoryFormat> optional_memory_format) {
   TORCH_CHECK(!optional_memory_format.has_value(), "memory format is not supported")
   AT_ASSERT(options.device().is_cpu());
->>>>>>> 869ce894
 
   for (auto x: size) {
     TORCH_CHECK(x >= 0, "Trying to create tensor using size with negative dimension: ", size);
@@ -69,14 +53,4 @@
 
 }
 
-<<<<<<< HEAD
-static auto& complex_empty_registration = globalATenDispatch()
-  .registerOp(Backend::ComplexCPU, "aten::empty(int[] size, *, ScalarType? dtype=None, Layout? layout=None, Device? device=None, bool? pin_memory=None) -> Tensor", &ComplexCPUType::empty);
-
-REGISTER_COMPLEX_HOOKS(ComplexHooks);
-
-} // namespace at
-
-=======
->>>>>>> 869ce894
 PYBIND11_MODULE(TORCH_EXTENSION_NAME, m) { }