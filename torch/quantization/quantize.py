--- conflicted
+++ resolved
@@ -57,10 +57,6 @@
 def _fake_quant_forward_hook(self, input, output):
     return self.observer(output)
 
-<<<<<<< HEAD
-=======
-
->>>>>>> 61d37692
 # TODO(jerryzh): remove_observer?
 def add_observer(module):
     r"""Add observer for the leaf child of the module.
@@ -85,12 +81,6 @@
         # observer and hook will be gone after we swap the module
         module.add_module('observer', module.qconfig.activation())
         module.register_forward_hook(_fake_quant_forward_hook if module.training else _observer_forward_hook)
-<<<<<<< HEAD
-
-    return module
-
-=======
->>>>>>> 61d37692
 
 class QuantWrapper(nn.Module):
     r"""A wrapper class that wraps the input module, adds QuantStub and
